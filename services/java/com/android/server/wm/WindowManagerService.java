--- conflicted
+++ resolved
@@ -6083,7 +6083,6 @@
         config.compatScreenHeightDp = (int)(config.screenHeightDp / mCompatibleScreenScale);
         config.compatSmallestScreenWidthDp = computeCompatSmallestWidth(rotated, dm, dw, dh);
 
-<<<<<<< HEAD
         // Compute the screen layout size class.
         int screenLayout;
         int longSize = mAppDisplayWidth;
@@ -6152,8 +6151,6 @@
         config.screenLayout = screenLayout;
         Log.i(TAG, "SCREENLAYOUT_SIZE (1:small, 2:normal, 3:large, 4:xlarge) " + (screenLayout & (Configuration.SCREENLAYOUT_SIZE_MASK)));
 
-=======
->>>>>>> 94180377
         // Determine whether a hard keyboard is available and enabled.
         boolean hardKeyboardAvailable = config.keyboard == Configuration.KEYBOARD_NOKEYS;
         if (hardKeyboardAvailable != mHardKeyboardAvailable) {
