--- conflicted
+++ resolved
@@ -35,11 +35,7 @@
 import android.os.Handler;
 import android.os.Message;
 import android.os.PowerManager;
-<<<<<<< HEAD
-import android.os.StatFs;
 import android.os.SystemProperties;
-=======
->>>>>>> 0cb17a52
 import android.provider.Telephony;
 import android.provider.Telephony.Sms.Intents;
 import android.provider.Settings;
@@ -911,40 +907,6 @@
     protected abstract void sendMultipartSms (SmsTracker tracker);
 
     /**
-<<<<<<< HEAD
-     * Activate or deactivate cell broadcast SMS.
-     *
-     * @param activate
-     *            0 = activate, 1 = deactivate
-     * @param response
-     *            Callback message is empty on completion
-     */
-    public abstract void activateCellBroadcastSms(int activate, Message response);
-
-    /**
-     * Query the current configuration of cell broadcast SMS.
-     *
-     * @param response
-     *            Callback message contains the configuration from the modem on completion
-     *            @see #setCellBroadcastConfig
-     */
-    public abstract void getCellBroadcastSmsConfig(Message response);
-
-    /**
-     * Configure cell broadcast SMS.
-     *
-     * @param configValuesArray
-     *          The first element defines the number of triples that follow.
-     *          A triple is made up of the service category, the language identifier
-     *          and a boolean that specifies whether the category is set active.
-     * @param response
-     *            Callback message is empty on completion
-     */
-    public abstract void setCellBroadcastConfig(int[] configValuesArray, Message response);
-
-    /**
-=======
->>>>>>> 0cb17a52
      * Send an acknowledge message.
      * @param success indicates that last message was successfully received.
      * @param result result code indicating any error
