/*
 * Copyright (C) 2010 The Android Open Source Project
 *
 * Licensed under the Apache License, Version 2.0 (the "License");
 * you may not use this file except in compliance with the License.
 * You may obtain a copy of the License at
 *
 *      http://www.apache.org/licenses/LICENSE-2.0
 *
 * Unless required by applicable law or agreed to in writing, software
 * distributed under the License is distributed on an "AS IS" BASIS,
 * WITHOUT WARRANTIES OR CONDITIONS OF ANY KIND, either express or implied.
 * See the License for the specific language governing permissions and
 * limitations under the License.
 */

package com.android.internal.telephony;

import com.android.internal.telephony.sip.SipPhone;

import android.content.Context;
import android.media.AudioManager;
import android.os.AsyncResult;
import android.os.Handler;
import android.os.Message;
import android.os.RegistrantList;
import android.os.Registrant;
import android.telephony.PhoneStateListener;
import android.telephony.ServiceState;
import android.util.Log;

import java.util.ArrayList;
import java.util.Collections;
import java.util.List;



/**
 * @hide
 *
 * CallManager class provides an abstract layer for PhoneApp to access
 * and control calls. It implements Phone interface.
 *
 * CallManager provides call and connection control as well as
 * channel capability.
 *
 * There are three categories of APIs CallManager provided
 *
 *  1. Call control and operation, such as dial() and hangup()
 *  2. Channel capabilities, such as CanConference()
 *  3. Register notification
 *
 *
 */
public final class CallManager {

    private static final String LOG_TAG ="CallManager";
    private static final boolean DBG = true;
    private static final boolean VDBG = false;

    private static final int EVENT_DISCONNECT = 100;
    private static final int EVENT_PRECISE_CALL_STATE_CHANGED = 101;
    private static final int EVENT_NEW_RINGING_CONNECTION = 102;
    private static final int EVENT_UNKNOWN_CONNECTION = 103;
    private static final int EVENT_INCOMING_RING = 104;
    private static final int EVENT_RINGBACK_TONE = 105;
    private static final int EVENT_IN_CALL_VOICE_PRIVACY_ON = 106;
    private static final int EVENT_IN_CALL_VOICE_PRIVACY_OFF = 107;
    private static final int EVENT_CALL_WAITING = 108;
    private static final int EVENT_DISPLAY_INFO = 109;
    private static final int EVENT_SIGNAL_INFO = 110;
    private static final int EVENT_CDMA_OTA_STATUS_CHANGE = 111;
    private static final int EVENT_RESEND_INCALL_MUTE = 112;
    private static final int EVENT_MMI_INITIATE = 113;
    private static final int EVENT_MMI_COMPLETE = 114;
    private static final int EVENT_ECM_TIMER_RESET = 115;
    private static final int EVENT_SUBSCRIPTION_INFO_READY = 116;
    private static final int EVENT_SUPP_SERVICE_FAILED = 117;
    private static final int EVENT_SERVICE_STATE_CHANGED = 118;
    private static final int EVENT_POST_DIAL_CHARACTER = 119;
    private static final int EVENT_SUPP_SERVICE_NOTIFY = 120;

    // Singleton instance
    private static final CallManager INSTANCE = new CallManager();

    // list of registered phones, which are PhoneBase objs
    private final ArrayList<Phone> mPhones;

    // list of supported ringing calls
    private final ArrayList<Call> mRingingCalls;

    // list of supported background calls
    private final ArrayList<Call> mBackgroundCalls;

    // list of supported foreground calls
    private final ArrayList<Call> mForegroundCalls;

    // empty connection list
    private final ArrayList<Connection> emptyConnections = new ArrayList<Connection>();

    // default phone as the first phone registered, which is PhoneBase obj
    private Phone mDefaultPhone;

    // state registrants
    protected final RegistrantList mPreciseCallStateRegistrants
    = new RegistrantList();

    protected final RegistrantList mNewRingingConnectionRegistrants
    = new RegistrantList();

    protected final RegistrantList mIncomingRingRegistrants
    = new RegistrantList();

    protected final RegistrantList mDisconnectRegistrants
    = new RegistrantList();

    protected final RegistrantList mMmiRegistrants
    = new RegistrantList();

    protected final RegistrantList mUnknownConnectionRegistrants
    = new RegistrantList();

    protected final RegistrantList mRingbackToneRegistrants
    = new RegistrantList();

    protected final RegistrantList mInCallVoicePrivacyOnRegistrants
    = new RegistrantList();

    protected final RegistrantList mInCallVoicePrivacyOffRegistrants
    = new RegistrantList();

    protected final RegistrantList mCallWaitingRegistrants
    = new RegistrantList();

    protected final RegistrantList mDisplayInfoRegistrants
    = new RegistrantList();

    protected final RegistrantList mSignalInfoRegistrants
    = new RegistrantList();

    protected final RegistrantList mCdmaOtaStatusChangeRegistrants
    = new RegistrantList();

    protected final RegistrantList mResendIncallMuteRegistrants
    = new RegistrantList();

    protected final RegistrantList mMmiInitiateRegistrants
    = new RegistrantList();

    protected final RegistrantList mMmiCompleteRegistrants
    = new RegistrantList();

    protected final RegistrantList mEcmTimerResetRegistrants
    = new RegistrantList();

    protected final RegistrantList mSubscriptionInfoReadyRegistrants
    = new RegistrantList();

    protected final RegistrantList mSuppServiceFailedRegistrants
    = new RegistrantList();

    protected final RegistrantList mSuppServiceNotificationRegistrants
    = new RegistrantList();

    protected final RegistrantList mServiceStateChangedRegistrants
    = new RegistrantList();

    protected final RegistrantList mPostDialCharacterRegistrants
    = new RegistrantList();

    private CallManager() {
        mPhones = new ArrayList<Phone>();
        mRingingCalls = new ArrayList<Call>();
        mBackgroundCalls = new ArrayList<Call>();
        mForegroundCalls = new ArrayList<Call>();
        mDefaultPhone = null;
    }

    /**
     * get singleton instance of CallManager
     * @return CallManager
     */
    public static CallManager getInstance() {
        return INSTANCE;
    }

    /**
     * Get the corresponding PhoneBase obj
     *
     * @param phone a Phone object
     * @return the corresponding PhoneBase obj in Phone if Phone
     * is a PhoneProxy obj
     * or the Phone itself if Phone is not a PhoneProxy obj
     */
    private static Phone getPhoneBase(Phone phone) {
        if (phone instanceof PhoneProxy) {
            return phone.getForegroundCall().getPhone();
        }
        return phone;
    }

    /**
     * Check if two phones refer to the same PhoneBase obj
     *
     * Note: PhoneBase, not PhoneProxy, is to be used inside of CallManager
     *
     * Both PhoneBase and PhoneProxy implement Phone interface, so
     * they have same phone APIs, such as dial(). The real implementation, for
     * example in GSM,  is in GSMPhone as extend from PhoneBase, so that
     * foregroundCall.getPhone() returns GSMPhone obj. On the other hand,
     * PhoneFactory.getDefaultPhone() returns PhoneProxy obj, which has a class
     * member of GSMPhone.
     *
     * So for phone returned by PhoneFacotry, which is used by PhoneApp,
     *        phone.getForegroundCall().getPhone() != phone
     * but
     *        isSamePhone(phone, phone.getForegroundCall().getPhone()) == true
     *
     * @param p1 is the first Phone obj
     * @param p2 is the second Phone obj
     * @return true if p1 and p2 refer to the same phone
     */
    public static boolean isSamePhone(Phone p1, Phone p2) {
        return (getPhoneBase(p1) == getPhoneBase(p2));
    }

    /**
     * Returns all the registered phone objects.
     * @return all the registered phone objects.
     */
    public List<Phone> getAllPhones() {
        return Collections.unmodifiableList(mPhones);
    }

    /**
     * Get current coarse-grained voice call state.
     * If the Call Manager has an active call and call waiting occurs,
     * then the phone state is RINGING not OFFHOOK
     *
     */
    public Phone.State getState() {
        Phone.State s = Phone.State.IDLE;

        for (Phone phone : mPhones) {
            if (phone.getState() == Phone.State.RINGING) {
                s = Phone.State.RINGING;
            } else if (phone.getState() == Phone.State.OFFHOOK) {
                if (s == Phone.State.IDLE) s = Phone.State.OFFHOOK;
            }
        }
        return s;
    }

    /**
     * @return the service state of CallManager, which represents the
     * highest priority state of all the service states of phones
     *
     * The priority is defined as
     *
     * STATE_IN_SERIVCE > STATE_OUT_OF_SERIVCE > STATE_EMERGENCY > STATE_POWER_OFF
     *
     */

    public int getServiceState() {
        int resultState = ServiceState.STATE_OUT_OF_SERVICE;

        for (Phone phone : mPhones) {
            int serviceState = phone.getServiceState().getState();
            if (serviceState == ServiceState.STATE_IN_SERVICE) {
                // IN_SERVICE has the highest priority
                resultState = serviceState;
                break;
            } else if (serviceState == ServiceState.STATE_OUT_OF_SERVICE) {
                // OUT_OF_SERVICE replaces EMERGENCY_ONLY and POWER_OFF
                // Note: EMERGENCY_ONLY is not in use at this moment
                if ( resultState == ServiceState.STATE_EMERGENCY_ONLY ||
                        resultState == ServiceState.STATE_POWER_OFF) {
                    resultState = serviceState;
                }
            } else if (serviceState == ServiceState.STATE_EMERGENCY_ONLY) {
                if (resultState == ServiceState.STATE_POWER_OFF) {
                    resultState = serviceState;
                }
            }
        }
        return resultState;
    }

    /**
     * Register phone to CallManager
     * @param phone to be registered
     * @return true if register successfully
     */
    public boolean registerPhone(Phone phone) {
        Phone basePhone = getPhoneBase(phone);

        if (basePhone != null && !mPhones.contains(basePhone)) {

            if (DBG) {
                Log.d(LOG_TAG, "registerPhone(" +
                        phone.getPhoneName() + " " + phone + ")");
            }

            if (mPhones.isEmpty()) {
                mDefaultPhone = basePhone;
            }
            mPhones.add(basePhone);
            mRingingCalls.add(basePhone.getRingingCall());
            mBackgroundCalls.add(basePhone.getBackgroundCall());
            mForegroundCalls.add(basePhone.getForegroundCall());
            registerForPhoneStates(basePhone);
            return true;
        }
        return false;
    }

    /**
     * unregister phone from CallManager
     * @param phone to be unregistered
     */
    public void unregisterPhone(Phone phone) {
        Phone basePhone = getPhoneBase(phone);

        if (basePhone != null && mPhones.contains(basePhone)) {

            if (DBG) {
                Log.d(LOG_TAG, "unregisterPhone(" +
                        phone.getPhoneName() + " " + phone + ")");
            }

            mPhones.remove(basePhone);
            mRingingCalls.remove(basePhone.getRingingCall());
            mBackgroundCalls.remove(basePhone.getBackgroundCall());
            mForegroundCalls.remove(basePhone.getForegroundCall());
            unregisterForPhoneStates(basePhone);
            if (basePhone == mDefaultPhone) {
                if (mPhones.isEmpty()) {
                    mDefaultPhone = null;
                } else {
                    mDefaultPhone = mPhones.get(0);
                }
            }
        }
    }

    /**
     * return the default phone or null if no phone available
     */
    public Phone getDefaultPhone() {
        return mDefaultPhone;
    }

    /**
     * @return the phone associated with the foreground call
     */
    public Phone getFgPhone() {
        return getActiveFgCall().getPhone();
    }

    /**
     * @return the phone associated with the background call
     */
    public Phone getBgPhone() {
        return getFirstActiveBgCall().getPhone();
    }

    /**
     * @return the phone associated with the ringing call
     */
    public Phone getRingingPhone() {
        return getFirstActiveRingingCall().getPhone();
    }

    /**
     * @return the phone associated with any call
     */
    public Phone getPhoneInCall() {
        Phone phone = null;
        if (!getFirstActiveRingingCall().isIdle()) {
            phone = getFirstActiveRingingCall().getPhone();
        } else if (!getActiveFgCall().isIdle()) {
            phone = getActiveFgCall().getPhone();
        } else {
            // If BG call is idle, we return default phone
            phone = getFirstActiveBgCall().getPhone();
        }
        return phone;
    }

    public void setAudioMode() {
        Context context = getContext();
        if (context == null) return;
        AudioManager audioManager = (AudioManager)
                context.getSystemService(Context.AUDIO_SERVICE);

        int mode = AudioManager.MODE_NORMAL;
        switch (getState()) {
            case RINGING:
                mode = AudioManager.MODE_RINGTONE;
                break;
            case OFFHOOK:
<<<<<<< HEAD
                Phone fgPhone = getFgPhone();
                /*
                 * While foreground call is in DIALING, ALERTING, ACTIVE and
                 * DISCONNECTING state for SipPhone
                 */
                if (fgPhone instanceof SipPhone) {
                    if (getActiveFgCallState() != Call.State.IDLE
                            && getActiveFgCallState() != Call.State.DISCONNECTED) {
                        // enable IN_COMMUNICATION audio mode for sipPhone
                        mode = AudioManager.MODE_IN_COMMUNICATION;
                    }
                } else {
                    /*
                     * Enable IN_CALL if Foreground or background call is in
                     * DIALING, ALERTING, ACTIVE, HOLDING or DISCONNECTING
                     * state. This means an active foreground call with/without
                     * a background call or an idle foreground with a background
                     * held call.
                     */
=======
                Phone offhookPhone = getFgPhone();
                if (getActiveFgCallState() == Call.State.IDLE) {
                    // There is no active Fg calls, the OFFHOOK state
                    // is set by the Bg call. So set the phone to bgPhone.
                    offhookPhone = getBgPhone();
                }

                if (offhookPhone instanceof SipPhone) {
                    // enable IN_COMMUNICATION audio mode for sipPhone
                    mode = AudioManager.MODE_IN_COMMUNICATION;
                } else {
                    // enable IN_CALL audio mode for telephony
>>>>>>> 94180377
                    mode = AudioManager.MODE_IN_CALL;
                }
                break;
        }
        // calling audioManager.setMode() multiple times in a short period of
        // time seems to break the audio recorder in in-call mode
        if (audioManager.getMode() != mode) audioManager.setMode(mode);
    }

    private Context getContext() {
        Phone defaultPhone = getDefaultPhone();
        return ((defaultPhone == null) ? null : defaultPhone.getContext());
    }

    private void registerForPhoneStates(Phone phone) {
        // for common events supported by all phones
        phone.registerForPreciseCallStateChanged(mHandler, EVENT_PRECISE_CALL_STATE_CHANGED, null);
        phone.registerForDisconnect(mHandler, EVENT_DISCONNECT, null);
        phone.registerForNewRingingConnection(mHandler, EVENT_NEW_RINGING_CONNECTION, null);
        phone.registerForUnknownConnection(mHandler, EVENT_UNKNOWN_CONNECTION, null);
        phone.registerForIncomingRing(mHandler, EVENT_INCOMING_RING, null);
        phone.registerForRingbackTone(mHandler, EVENT_RINGBACK_TONE, null);
        phone.registerForInCallVoicePrivacyOn(mHandler, EVENT_IN_CALL_VOICE_PRIVACY_ON, null);
        phone.registerForInCallVoicePrivacyOff(mHandler, EVENT_IN_CALL_VOICE_PRIVACY_OFF, null);
        phone.registerForDisplayInfo(mHandler, EVENT_DISPLAY_INFO, null);
        phone.registerForSignalInfo(mHandler, EVENT_SIGNAL_INFO, null);
        phone.registerForResendIncallMute(mHandler, EVENT_RESEND_INCALL_MUTE, null);
        phone.registerForMmiInitiate(mHandler, EVENT_MMI_INITIATE, phone);
        phone.registerForMmiComplete(mHandler, EVENT_MMI_COMPLETE, phone);
        phone.registerForSuppServiceFailed(mHandler, EVENT_SUPP_SERVICE_FAILED, null);
        phone.registerForServiceStateChanged(mHandler, EVENT_SERVICE_STATE_CHANGED, null);
        if (phone.getPhoneType() == Phone.PHONE_TYPE_GSM) {
            phone.registerForSuppServiceNotification(mHandler, EVENT_SUPP_SERVICE_NOTIFY, null);
        }

        // for events supported only by GSM and CDMA phone
        if (phone.getPhoneType() == Phone.PHONE_TYPE_GSM ||
                phone.getPhoneType() == Phone.PHONE_TYPE_CDMA) {
            phone.setOnPostDialCharacter(mHandler, EVENT_POST_DIAL_CHARACTER, null);
        }

        // for events supported only by CDMA phone
        if (phone.getPhoneType() == Phone.PHONE_TYPE_CDMA ){
            phone.registerForCdmaOtaStatusChange(mHandler, EVENT_CDMA_OTA_STATUS_CHANGE, null);
            phone.registerForSubscriptionInfoReady(mHandler, EVENT_SUBSCRIPTION_INFO_READY, null);
            phone.registerForCallWaiting(mHandler, EVENT_CALL_WAITING, null);
            phone.registerForEcmTimerReset(mHandler, EVENT_ECM_TIMER_RESET, null);
        }
    }

    private void unregisterForPhoneStates(Phone phone) {
        //  for common events supported by all phones
        phone.unregisterForPreciseCallStateChanged(mHandler);
        phone.unregisterForDisconnect(mHandler);
        phone.unregisterForNewRingingConnection(mHandler);
        phone.unregisterForUnknownConnection(mHandler);
        phone.unregisterForIncomingRing(mHandler);
        phone.unregisterForRingbackTone(mHandler);
        phone.unregisterForInCallVoicePrivacyOn(mHandler);
        phone.unregisterForInCallVoicePrivacyOff(mHandler);
        phone.unregisterForDisplayInfo(mHandler);
        phone.unregisterForSignalInfo(mHandler);
        phone.unregisterForResendIncallMute(mHandler);
        phone.unregisterForMmiInitiate(mHandler);
        phone.unregisterForMmiComplete(mHandler);
        phone.unregisterForSuppServiceFailed(mHandler);
        phone.unregisterForSuppServiceNotification(mHandler);
        phone.unregisterForServiceStateChanged(mHandler);

        // for events supported only by GSM and CDMA phone
        if (phone.getPhoneType() == Phone.PHONE_TYPE_GSM ||
                phone.getPhoneType() == Phone.PHONE_TYPE_CDMA) {
            phone.setOnPostDialCharacter(null, EVENT_POST_DIAL_CHARACTER, null);
        }

        // for events supported only by CDMA phone
        if (phone.getPhoneType() == Phone.PHONE_TYPE_CDMA ){
            phone.unregisterForCdmaOtaStatusChange(mHandler);
            phone.unregisterForSubscriptionInfoReady(mHandler);
            phone.unregisterForCallWaiting(mHandler);
            phone.unregisterForEcmTimerReset(mHandler);
        }
    }

    /**
     * Answers a ringing or waiting call.
     *
     * Active call, if any, go on hold.
     * If active call can't be held, i.e., a background call of the same channel exists,
     * the active call will be hang up.
     *
     * Answering occurs asynchronously, and final notification occurs via
     * {@link #registerForPreciseCallStateChanged(android.os.Handler, int,
     * java.lang.Object) registerForPreciseCallStateChanged()}.
     *
     * @exception CallStateException when call is not ringing or waiting
     */
    public void acceptCall(Call ringingCall) throws CallStateException {
        Phone ringingPhone = ringingCall.getPhone();

        if (VDBG) {
            Log.d(LOG_TAG, "acceptCall(" +ringingCall + " from " + ringingCall.getPhone() + ")");
            Log.d(LOG_TAG, this.toString());
        }

        if ( hasActiveFgCall() ) {
            Phone activePhone = getActiveFgCall().getPhone();
            boolean hasBgCall = ! (activePhone.getBackgroundCall().isIdle());
            boolean sameChannel = (activePhone == ringingPhone);

            if (VDBG) {
                Log.d(LOG_TAG, "hasBgCall: "+ hasBgCall + "sameChannel:" + sameChannel);
            }

            if (sameChannel && hasBgCall) {
                getActiveFgCall().hangup();
            } else if (!sameChannel && !hasBgCall) {
                activePhone.switchHoldingAndActive();
            } else if (!sameChannel && hasBgCall) {
                getActiveFgCall().hangup();
            }
        }

        ringingPhone.acceptCall();

        if (VDBG) {
            Log.d(LOG_TAG, "End acceptCall(" +ringingCall + ")");
            Log.d(LOG_TAG, this.toString());
        }
    }

    /**
     * Reject (ignore) a ringing call. In GSM, this means UDUB
     * (User Determined User Busy). Reject occurs asynchronously,
     * and final notification occurs via
     * {@link #registerForPreciseCallStateChanged(android.os.Handler, int,
     * java.lang.Object) registerForPreciseCallStateChanged()}.
     *
     * @exception CallStateException when no call is ringing or waiting
     */
    public void rejectCall(Call ringingCall) throws CallStateException {
        if (VDBG) {
            Log.d(LOG_TAG, "rejectCall(" +ringingCall + ")");
            Log.d(LOG_TAG, this.toString());
        }

        Phone ringingPhone = ringingCall.getPhone();

        ringingPhone.rejectCall();

        if (VDBG) {
            Log.d(LOG_TAG, "End rejectCall(" +ringingCall + ")");
            Log.d(LOG_TAG, this.toString());
        }
    }

    /**
     * Places active call on hold, and makes held call active.
     * Switch occurs asynchronously and may fail.
     *
     * There are 4 scenarios
     * 1. only active call but no held call, aka, hold
     * 2. no active call but only held call, aka, unhold
     * 3. both active and held calls from same phone, aka, swap
     * 4. active and held calls from different phones, aka, phone swap
     *
     * Final notification occurs via
     * {@link #registerForPreciseCallStateChanged(android.os.Handler, int,
     * java.lang.Object) registerForPreciseCallStateChanged()}.
     *
     * @exception CallStateException if active call is ringing, waiting, or
     * dialing/alerting, or heldCall can't be active.
     * In these cases, this operation may not be performed.
     */
    public void switchHoldingAndActive(Call heldCall) throws CallStateException {
        Phone activePhone = null;
        Phone heldPhone = null;

        if (VDBG) {
            Log.d(LOG_TAG, "switchHoldingAndActive(" +heldCall + ")");
            Log.d(LOG_TAG, this.toString());
        }

        if (hasActiveFgCall()) {
            activePhone = getActiveFgCall().getPhone();
        }

        if (heldCall != null) {
            heldPhone = heldCall.getPhone();
        }

        if (activePhone != null) {
            activePhone.switchHoldingAndActive();
        }

        if (heldPhone != null && heldPhone != activePhone) {
            heldPhone.switchHoldingAndActive();
        }

        if (VDBG) {
            Log.d(LOG_TAG, "End switchHoldingAndActive(" +heldCall + ")");
            Log.d(LOG_TAG, this.toString());
        }
    }

    /**
     * Hangup foreground call and resume the specific background call
     *
     * Note: this is noop if there is no foreground call or the heldCall is null
     *
     * @param heldCall to become foreground
     * @throws CallStateException
     */
    public void hangupForegroundResumeBackground(Call heldCall) throws CallStateException {
        Phone foregroundPhone = null;
        Phone backgroundPhone = null;

        if (VDBG) {
            Log.d(LOG_TAG, "hangupForegroundResumeBackground(" +heldCall + ")");
            Log.d(LOG_TAG, this.toString());
        }

        if (hasActiveFgCall()) {
            foregroundPhone = getFgPhone();
            if (heldCall != null) {
                backgroundPhone = heldCall.getPhone();
                if (foregroundPhone == backgroundPhone) {
                    getActiveFgCall().hangup();
                } else {
                // the call to be hangup and resumed belongs to different phones
                    getActiveFgCall().hangup();
                    switchHoldingAndActive(heldCall);
                }
            }
        }

        if (VDBG) {
            Log.d(LOG_TAG, "End hangupForegroundResumeBackground(" +heldCall + ")");
            Log.d(LOG_TAG, this.toString());
        }
    }

    /**
     * Whether or not the phone can conference in the current phone
     * state--that is, one call holding and one call active.
     * @return true if the phone can conference; false otherwise.
     */
    public boolean canConference(Call heldCall) {
        Phone activePhone = null;
        Phone heldPhone = null;

        if (hasActiveFgCall()) {
            activePhone = getActiveFgCall().getPhone();
        }

        if (heldCall != null) {
            heldPhone = heldCall.getPhone();
        }

        return heldPhone.getClass().equals(activePhone.getClass());
    }

    /**
     * Conferences holding and active. Conference occurs asynchronously
     * and may fail. Final notification occurs via
     * {@link #registerForPreciseCallStateChanged(android.os.Handler, int,
     * java.lang.Object) registerForPreciseCallStateChanged()}.
     *
     * @exception CallStateException if canConference() would return false.
     * In these cases, this operation may not be performed.
     */
    public void conference(Call heldCall) throws CallStateException {

        if (VDBG) {
            Log.d(LOG_TAG, "conference(" +heldCall + ")");
            Log.d(LOG_TAG, this.toString());
        }


        Phone fgPhone = getFgPhone();
        if (fgPhone instanceof SipPhone) {
            ((SipPhone) fgPhone).conference(heldCall);
        } else if (canConference(heldCall)) {
            fgPhone.conference();
        } else {
            throw(new CallStateException("Can't conference foreground and selected background call"));
        }

        if (VDBG) {
            Log.d(LOG_TAG, "End conference(" +heldCall + ")");
            Log.d(LOG_TAG, this.toString());
        }

    }

    /**
     * Initiate a new voice connection. This happens asynchronously, so you
     * cannot assume the audio path is connected (or a call index has been
     * assigned) until PhoneStateChanged notification has occurred.
     *
     * @exception CallStateException if a new outgoing call is not currently
     * possible because no more call slots exist or a call exists that is
     * dialing, alerting, ringing, or waiting.  Other errors are
     * handled asynchronously.
     */
    public Connection dial(Phone phone, String dialString) throws CallStateException {
        Phone basePhone = getPhoneBase(phone);
        Connection result;

        if (VDBG) {
            Log.d(LOG_TAG, " dial(" + basePhone + ", "+ dialString + ")");
            Log.d(LOG_TAG, this.toString());
        }

        if ( hasActiveFgCall() ) {
            Phone activePhone = getActiveFgCall().getPhone();
            boolean hasBgCall = !(activePhone.getBackgroundCall().isIdle());

            if (DBG) {
                Log.d(LOG_TAG, "hasBgCall: "+ hasBgCall + " sameChannel:" + (activePhone == basePhone));
            }

            if (activePhone != basePhone) {
                if (hasBgCall) {
                    Log.d(LOG_TAG, "Hangup");
                    getActiveFgCall().hangup();
                } else {
                    Log.d(LOG_TAG, "Switch");
                    activePhone.switchHoldingAndActive();
                }
            }
        }

        result = basePhone.dial(dialString);

        if (VDBG) {
            Log.d(LOG_TAG, "End dial(" + basePhone + ", "+ dialString + ")");
            Log.d(LOG_TAG, this.toString());
        }

        return result;
    }

    /**
     * Initiate a new voice connection. This happens asynchronously, so you
     * cannot assume the audio path is connected (or a call index has been
     * assigned) until PhoneStateChanged notification has occurred.
     *
     * @exception CallStateException if a new outgoing call is not currently
     * possible because no more call slots exist or a call exists that is
     * dialing, alerting, ringing, or waiting.  Other errors are
     * handled asynchronously.
     */
    public Connection dial(Phone phone, String dialString, UUSInfo uusInfo) throws CallStateException {
        return phone.dial(dialString, uusInfo);
    }

    /**
     * clear disconnect connection for each phone
     */
    public void clearDisconnected() {
        for(Phone phone : mPhones) {
            phone.clearDisconnected();
        }
    }

    /**
     * Phone can make a call only if ALL of the following are true:
     *        - Phone is not powered off
     *        - There's no incoming or waiting call
     *        - There's available call slot in either foreground or background
     *        - The foreground call is ACTIVE or IDLE or DISCONNECTED.
     *          (We mainly need to make sure it *isn't* DIALING or ALERTING.)
     * @param phone
     * @return true if the phone can make a new call
     */
    private boolean canDial(Phone phone) {
        int serviceState = phone.getServiceState().getState();
        boolean hasRingingCall = hasActiveRingingCall();
        boolean hasActiveCall = hasActiveFgCall();
        boolean hasHoldingCall = hasActiveBgCall();
        boolean allLinesTaken = hasActiveCall && hasHoldingCall;
        Call.State fgCallState = getActiveFgCallState();

        boolean result = (serviceState != ServiceState.STATE_POWER_OFF
                && !hasRingingCall
                && !allLinesTaken
                && ((fgCallState == Call.State.ACTIVE)
                    || (fgCallState == Call.State.IDLE)
                    || (fgCallState == Call.State.DISCONNECTED)));

        if (result == false) {
            Log.d(LOG_TAG, "canDial serviceState=" + serviceState
                            + " hasRingingCall=" + hasRingingCall
                            + " hasActiveCall=" + hasActiveCall
                            + " hasHoldingCall=" + hasHoldingCall
                            + " allLinesTaken=" + allLinesTaken
                            + " fgCallState=" + fgCallState);
        }
        return result;
    }

    /**
     * Whether or not the phone can do explicit call transfer in the current
     * phone state--that is, one call holding and one call active.
     * @return true if the phone can do explicit call transfer; false otherwise.
     */
    public boolean canTransfer(Call heldCall) {
        Phone activePhone = null;
        Phone heldPhone = null;

        if (hasActiveFgCall()) {
            activePhone = getActiveFgCall().getPhone();
        }

        if (heldCall != null) {
            heldPhone = heldCall.getPhone();
        }

        return (heldPhone == activePhone && activePhone.canTransfer());
    }

    /**
     * Connects the held call and active call
     * Disconnects the subscriber from both calls
     *
     * Explicit Call Transfer occurs asynchronously
     * and may fail. Final notification occurs via
     * {@link #registerForPreciseCallStateChanged(android.os.Handler, int,
     * java.lang.Object) registerForPreciseCallStateChanged()}.
     *
     * @exception CallStateException if canTransfer() would return false.
     * In these cases, this operation may not be performed.
     */
    public void explicitCallTransfer(Call heldCall) throws CallStateException {
        if (VDBG) {
            Log.d(LOG_TAG, " explicitCallTransfer(" + heldCall + ")");
            Log.d(LOG_TAG, this.toString());
        }

        if (canTransfer(heldCall)) {
            heldCall.getPhone().explicitCallTransfer();
        }

        if (VDBG) {
            Log.d(LOG_TAG, "End explicitCallTransfer(" + heldCall + ")");
            Log.d(LOG_TAG, this.toString());
        }

    }

    /**
     * Returns a list of MMI codes that are pending for a phone. (They have initiated
     * but have not yet completed).
     * Presently there is only ever one.
     *
     * Use <code>registerForMmiInitiate</code>
     * and <code>registerForMmiComplete</code> for change notification.
     * @return null if phone doesn't have or support mmi code
     */
    public List<? extends MmiCode> getPendingMmiCodes(Phone phone) {
        Log.e(LOG_TAG, "getPendingMmiCodes not implemented");
        return null;
    }

    /**
     * Sends user response to a USSD REQUEST message.  An MmiCode instance
     * representing this response is sent to handlers registered with
     * registerForMmiInitiate.
     *
     * @param ussdMessge    Message to send in the response.
     * @return false if phone doesn't support ussd service
     */
    public boolean sendUssdResponse(Phone phone, String ussdMessge) {
        Log.e(LOG_TAG, "sendUssdResponse not implemented");
        return false;
    }

    /**
     * Mutes or unmutes the microphone for the active call. The microphone
     * is automatically unmuted if a call is answered, dialed, or resumed
     * from a holding state.
     *
     * @param muted true to mute the microphone,
     * false to activate the microphone.
     */

    public void setMute(boolean muted) {
        if (VDBG) {
            Log.d(LOG_TAG, " setMute(" + muted + ")");
            Log.d(LOG_TAG, this.toString());
        }

        if (hasActiveFgCall()) {
            getActiveFgCall().getPhone().setMute(muted);
        }

        if (VDBG) {
            Log.d(LOG_TAG, "End setMute(" + muted + ")");
            Log.d(LOG_TAG, this.toString());
        }
    }

    /**
     * Gets current mute status. Use
     * {@link #registerForPreciseCallStateChanged(android.os.Handler, int,
     * java.lang.Object) registerForPreciseCallStateChanged()}
     * as a change notifcation, although presently phone state changed is not
     * fired when setMute() is called.
     *
     * @return true is muting, false is unmuting
     */
    public boolean getMute() {
        if (hasActiveFgCall()) {
            return getActiveFgCall().getPhone().getMute();
        } else if (hasActiveBgCall()) {
            return getFirstActiveBgCall().getPhone().getMute();
        }
        return false;
    }

    /**
     * Enables or disables echo suppression.
     */
    public void setEchoSuppressionEnabled(boolean enabled) {
        if (VDBG) {
            Log.d(LOG_TAG, " setEchoSuppression(" + enabled + ")");
            Log.d(LOG_TAG, this.toString());
        }

        if (hasActiveFgCall()) {
            getActiveFgCall().getPhone().setEchoSuppressionEnabled(enabled);
        }

        if (VDBG) {
            Log.d(LOG_TAG, "End setEchoSuppression(" + enabled + ")");
            Log.d(LOG_TAG, this.toString());
        }
    }

    /**
     * Play a DTMF tone on the active call.
     *
     * @param c should be one of 0-9, '*' or '#'. Other values will be
     * silently ignored.
     * @return false if no active call or the active call doesn't support
     *         dtmf tone
     */
    public boolean sendDtmf(char c) {
        boolean result = false;

        if (VDBG) {
            Log.d(LOG_TAG, " sendDtmf(" + c + ")");
            Log.d(LOG_TAG, this.toString());
        }

        if (hasActiveFgCall()) {
            getActiveFgCall().getPhone().sendDtmf(c);
            result = true;
        }

        if (VDBG) {
            Log.d(LOG_TAG, "End sendDtmf(" + c + ")");
            Log.d(LOG_TAG, this.toString());
        }
        return result;
    }

    /**
     * Start to paly a DTMF tone on the active call.
     * or there is a playing DTMF tone.
     * @param c should be one of 0-9, '*' or '#'. Other values will be
     * silently ignored.
     *
     * @return false if no active call or the active call doesn't support
     *         dtmf tone
     */
    public boolean startDtmf(char c) {
        boolean result = false;

        if (VDBG) {
            Log.d(LOG_TAG, " startDtmf(" + c + ")");
            Log.d(LOG_TAG, this.toString());
        }

        if (hasActiveFgCall()) {
            getActiveFgCall().getPhone().startDtmf(c);
            result = true;
        }

        if (VDBG) {
            Log.d(LOG_TAG, "End startDtmf(" + c + ")");
            Log.d(LOG_TAG, this.toString());
        }

        return result;
    }

    /**
     * Stop the playing DTMF tone. Ignored if there is no playing DTMF
     * tone or no active call.
     */
    public void stopDtmf() {
        if (VDBG) {
            Log.d(LOG_TAG, " stopDtmf()" );
            Log.d(LOG_TAG, this.toString());
        }

        if (hasActiveFgCall()) getFgPhone().stopDtmf();

        if (VDBG) {
            Log.d(LOG_TAG, "End stopDtmf()");
            Log.d(LOG_TAG, this.toString());
        }
    }

    /**
     * send burst DTMF tone, it can send the string as single character or multiple character
     * ignore if there is no active call or not valid digits string.
     * Valid digit means only includes characters ISO-LATIN characters 0-9, *, #
     * The difference between sendDtmf and sendBurstDtmf is sendDtmf only sends one character,
     * this api can send single character and multiple character, also, this api has response
     * back to caller.
     *
     * @param dtmfString is string representing the dialing digit(s) in the active call
     * @param on the DTMF ON length in milliseconds, or 0 for default
     * @param off the DTMF OFF length in milliseconds, or 0 for default
     * @param onComplete is the callback message when the action is processed by BP
     *
     */
    public boolean sendBurstDtmf(String dtmfString, int on, int off, Message onComplete) {
        if (hasActiveFgCall()) {
            getActiveFgCall().getPhone().sendBurstDtmf(dtmfString, on, off, onComplete);
            return true;
        }
        return false;
    }

    /**
     * Notifies when a voice connection has disconnected, either due to local
     * or remote hangup or error.
     *
     *  Messages received from this will have the following members:<p>
     *  <ul><li>Message.obj will be an AsyncResult</li>
     *  <li>AsyncResult.userObj = obj</li>
     *  <li>AsyncResult.result = a Connection object that is
     *  no longer connected.</li></ul>
     */
    public void registerForDisconnect(Handler h, int what, Object obj) {
        mDisconnectRegistrants.addUnique(h, what, obj);
    }

    /**
     * Unregisters for voice disconnection notification.
     * Extraneous calls are tolerated silently
     */
    public void unregisterForDisconnect(Handler h){
        mDisconnectRegistrants.remove(h);
    }

    /**
     * Register for getting notifications for change in the Call State {@link Call.State}
     * This is called PreciseCallState because the call state is more precise than the
     * {@link Phone.State} which can be obtained using the {@link PhoneStateListener}
     *
     * Resulting events will have an AsyncResult in <code>Message.obj</code>.
     * AsyncResult.userData will be set to the obj argument here.
     * The <em>h</em> parameter is held only by a weak reference.
     */
    public void registerForPreciseCallStateChanged(Handler h, int what, Object obj){
        mPreciseCallStateRegistrants.addUnique(h, what, obj);
    }

    /**
     * Unregisters for voice call state change notifications.
     * Extraneous calls are tolerated silently.
     */
    public void unregisterForPreciseCallStateChanged(Handler h){
        mPreciseCallStateRegistrants.remove(h);
    }

    /**
     * Notifies when a previously untracked non-ringing/waiting connection has appeared.
     * This is likely due to some other entity (eg, SIM card application) initiating a call.
     */
    public void registerForUnknownConnection(Handler h, int what, Object obj){
        mUnknownConnectionRegistrants.addUnique(h, what, obj);
    }

    /**
     * Unregisters for unknown connection notifications.
     */
    public void unregisterForUnknownConnection(Handler h){
        mUnknownConnectionRegistrants.remove(h);
    }


    /**
     * Notifies when a new ringing or waiting connection has appeared.<p>
     *
     *  Messages received from this:
     *  Message.obj will be an AsyncResult
     *  AsyncResult.userObj = obj
     *  AsyncResult.result = a Connection. <p>
     *  Please check Connection.isRinging() to make sure the Connection
     *  has not dropped since this message was posted.
     *  If Connection.isRinging() is true, then
     *   Connection.getCall() == Phone.getRingingCall()
     */
    public void registerForNewRingingConnection(Handler h, int what, Object obj){
        mNewRingingConnectionRegistrants.addUnique(h, what, obj);
    }

    /**
     * Unregisters for new ringing connection notification.
     * Extraneous calls are tolerated silently
     */

    public void unregisterForNewRingingConnection(Handler h){
        mNewRingingConnectionRegistrants.remove(h);
    }

    /**
     * Notifies when an incoming call rings.<p>
     *
     *  Messages received from this:
     *  Message.obj will be an AsyncResult
     *  AsyncResult.userObj = obj
     *  AsyncResult.result = a Connection. <p>
     */
    public void registerForIncomingRing(Handler h, int what, Object obj){
        mIncomingRingRegistrants.addUnique(h, what, obj);
    }

    /**
     * Unregisters for ring notification.
     * Extraneous calls are tolerated silently
     */

    public void unregisterForIncomingRing(Handler h){
        mIncomingRingRegistrants.remove(h);
    }

    /**
     * Notifies when out-band ringback tone is needed.<p>
     *
     *  Messages received from this:
     *  Message.obj will be an AsyncResult
     *  AsyncResult.userObj = obj
     *  AsyncResult.result = boolean, true to start play ringback tone
     *                       and false to stop. <p>
     */
    public void registerForRingbackTone(Handler h, int what, Object obj){
        mRingbackToneRegistrants.addUnique(h, what, obj);
    }

    /**
     * Unregisters for ringback tone notification.
     */

    public void unregisterForRingbackTone(Handler h){
        mRingbackToneRegistrants.remove(h);
    }

    /**
     * Registers the handler to reset the uplink mute state to get
     * uplink audio.
     */
    public void registerForResendIncallMute(Handler h, int what, Object obj){
        mResendIncallMuteRegistrants.addUnique(h, what, obj);
    }

    /**
     * Unregisters for resend incall mute notifications.
     */
    public void unregisterForResendIncallMute(Handler h){
        mResendIncallMuteRegistrants.remove(h);
    }

    /**
     * Register for notifications of initiation of a new MMI code request.
     * MMI codes for GSM are discussed in 3GPP TS 22.030.<p>
     *
     * Example: If Phone.dial is called with "*#31#", then the app will
     * be notified here.<p>
     *
     * The returned <code>Message.obj</code> will contain an AsyncResult.
     *
     * <code>obj.result</code> will be an "MmiCode" object.
     */
    public void registerForMmiInitiate(Handler h, int what, Object obj){
        mMmiInitiateRegistrants.addUnique(h, what, obj);
    }

    /**
     * Unregisters for new MMI initiate notification.
     * Extraneous calls are tolerated silently
     */
    public void unregisterForMmiInitiate(Handler h){
        mMmiInitiateRegistrants.remove(h);
    }

    /**
     * Register for notifications that an MMI request has completed
     * its network activity and is in its final state. This may mean a state
     * of COMPLETE, FAILED, or CANCELLED.
     *
     * <code>Message.obj</code> will contain an AsyncResult.
     * <code>obj.result</code> will be an "MmiCode" object
     */
    public void registerForMmiComplete(Handler h, int what, Object obj){
        mMmiCompleteRegistrants.addUnique(h, what, obj);
    }

    /**
     * Unregisters for MMI complete notification.
     * Extraneous calls are tolerated silently
     */
    public void unregisterForMmiComplete(Handler h){
        mMmiCompleteRegistrants.remove(h);
    }

    /**
     * Registration point for Ecm timer reset
     * @param h handler to notify
     * @param what user-defined message code
     * @param obj placed in Message.obj
     */
    public void registerForEcmTimerReset(Handler h, int what, Object obj){
        mEcmTimerResetRegistrants.addUnique(h, what, obj);
    }

    /**
     * Unregister for notification for Ecm timer reset
     * @param h Handler to be removed from the registrant list.
     */
    public void unregisterForEcmTimerReset(Handler h){
        mEcmTimerResetRegistrants.remove(h);
    }

    /**
     * Register for ServiceState changed.
     * Message.obj will contain an AsyncResult.
     * AsyncResult.result will be a ServiceState instance
     */
    public void registerForServiceStateChanged(Handler h, int what, Object obj){
        mServiceStateChangedRegistrants.addUnique(h, what, obj);
    }

    /**
     * Unregisters for ServiceStateChange notification.
     * Extraneous calls are tolerated silently
     */
    public void unregisterForServiceStateChanged(Handler h){
        mServiceStateChangedRegistrants.remove(h);
    }

    /**
     * Register for notifications when a supplementary service attempt fails.
     * Message.obj will contain an AsyncResult.
     *
     * @param h Handler that receives the notification message.
     * @param what User-defined message code.
     * @param obj User object.
     */
    public void registerForSuppServiceFailed(Handler h, int what, Object obj){
        mSuppServiceFailedRegistrants.addUnique(h, what, obj);
    }

    /**
     * Unregister for notifications when a supplementary service attempt fails.
     * Extraneous calls are tolerated silently
     *
     * @param h Handler to be removed from the registrant list.
     */
    public void unregisterForSuppServiceFailed(Handler h){
        mSuppServiceFailedRegistrants.remove(h);
    }

    /**
     * Register for supplementary service notifications.
     * Message.obj will contain an AsyncResult.
     *
     * @param h Handler that receives the notification message.
     * @param what User-defined message code.
     * @param obj User object.
     */
    public void registerForSuppServiceNotification(Handler h, int what, Object obj){
        mSuppServiceNotificationRegistrants.addUnique(h, what, obj);
    }

    /**
     * Unregister for supplementary service notifications.
     *
     * @param h Handler to be removed from the registrant list.
     */
    public void unregisterForSuppServiceNotification(Handler h){
        mSuppServiceNotificationRegistrants.remove(h);
    }

    /**
     * Register for notifications when a sInCall VoicePrivacy is enabled
     *
     * @param h Handler that receives the notification message.
     * @param what User-defined message code.
     * @param obj User object.
     */
    public void registerForInCallVoicePrivacyOn(Handler h, int what, Object obj){
        mInCallVoicePrivacyOnRegistrants.addUnique(h, what, obj);
    }

    /**
     * Unregister for notifications when a sInCall VoicePrivacy is enabled
     *
     * @param h Handler to be removed from the registrant list.
     */
    public void unregisterForInCallVoicePrivacyOn(Handler h){
        mInCallVoicePrivacyOnRegistrants.remove(h);
    }

    /**
     * Register for notifications when a sInCall VoicePrivacy is disabled
     *
     * @param h Handler that receives the notification message.
     * @param what User-defined message code.
     * @param obj User object.
     */
    public void registerForInCallVoicePrivacyOff(Handler h, int what, Object obj){
        mInCallVoicePrivacyOffRegistrants.addUnique(h, what, obj);
    }

    /**
     * Unregister for notifications when a sInCall VoicePrivacy is disabled
     *
     * @param h Handler to be removed from the registrant list.
     */
    public void unregisterForInCallVoicePrivacyOff(Handler h){
        mInCallVoicePrivacyOffRegistrants.remove(h);
    }

    /**
     * Register for notifications when CDMA call waiting comes
     *
     * @param h Handler that receives the notification message.
     * @param what User-defined message code.
     * @param obj User object.
     */
    public void registerForCallWaiting(Handler h, int what, Object obj){
        mCallWaitingRegistrants.addUnique(h, what, obj);
    }

    /**
     * Unregister for notifications when CDMA Call waiting comes
     * @param h Handler to be removed from the registrant list.
     */
    public void unregisterForCallWaiting(Handler h){
        mCallWaitingRegistrants.remove(h);
    }


    /**
     * Register for signal information notifications from the network.
     * Message.obj will contain an AsyncResult.
     * AsyncResult.result will be a SuppServiceNotification instance.
     *
     * @param h Handler that receives the notification message.
     * @param what User-defined message code.
     * @param obj User object.
     */

    public void registerForSignalInfo(Handler h, int what, Object obj){
        mSignalInfoRegistrants.addUnique(h, what, obj);
    }

    /**
     * Unregisters for signal information notifications.
     * Extraneous calls are tolerated silently
     *
     * @param h Handler to be removed from the registrant list.
     */
    public void unregisterForSignalInfo(Handler h){
        mSignalInfoRegistrants.remove(h);
    }

    /**
     * Register for display information notifications from the network.
     * Message.obj will contain an AsyncResult.
     * AsyncResult.result will be a SuppServiceNotification instance.
     *
     * @param h Handler that receives the notification message.
     * @param what User-defined message code.
     * @param obj User object.
     */
    public void registerForDisplayInfo(Handler h, int what, Object obj){
        mDisplayInfoRegistrants.addUnique(h, what, obj);
    }

    /**
     * Unregisters for display information notifications.
     * Extraneous calls are tolerated silently
     *
     * @param h Handler to be removed from the registrant list.
     */
    public void unregisterForDisplayInfo(Handler h) {
        mDisplayInfoRegistrants.remove(h);
    }

    /**
     * Register for notifications when CDMA OTA Provision status change
     *
     * @param h Handler that receives the notification message.
     * @param what User-defined message code.
     * @param obj User object.
     */
    public void registerForCdmaOtaStatusChange(Handler h, int what, Object obj){
        mCdmaOtaStatusChangeRegistrants.addUnique(h, what, obj);
    }

    /**
     * Unregister for notifications when CDMA OTA Provision status change
     * @param h Handler to be removed from the registrant list.
     */
    public void unregisterForCdmaOtaStatusChange(Handler h){
        mCdmaOtaStatusChangeRegistrants.remove(h);
    }

    /**
     * Registration point for subscription info ready
     * @param h handler to notify
     * @param what what code of message when delivered
     * @param obj placed in Message.obj
     */
    public void registerForSubscriptionInfoReady(Handler h, int what, Object obj){
        mSubscriptionInfoReadyRegistrants.addUnique(h, what, obj);
    }

    /**
     * Unregister for notifications for subscription info
     * @param h Handler to be removed from the registrant list.
     */
    public void unregisterForSubscriptionInfoReady(Handler h){
        mSubscriptionInfoReadyRegistrants.remove(h);
    }

    /**
     * Sets an event to be fired when the telephony system processes
     * a post-dial character on an outgoing call.<p>
     *
     * Messages of type <code>what</code> will be sent to <code>h</code>.
     * The <code>obj</code> field of these Message's will be instances of
     * <code>AsyncResult</code>. <code>Message.obj.result</code> will be
     * a Connection object.<p>
     *
     * Message.arg1 will be the post dial character being processed,
     * or 0 ('\0') if end of string.<p>
     *
     * If Connection.getPostDialState() == WAIT,
     * the application must call
     * {@link com.android.internal.telephony.Connection#proceedAfterWaitChar()
     * Connection.proceedAfterWaitChar()} or
     * {@link com.android.internal.telephony.Connection#cancelPostDial()
     * Connection.cancelPostDial()}
     * for the telephony system to continue playing the post-dial
     * DTMF sequence.<p>
     *
     * If Connection.getPostDialState() == WILD,
     * the application must call
     * {@link com.android.internal.telephony.Connection#proceedAfterWildChar
     * Connection.proceedAfterWildChar()}
     * or
     * {@link com.android.internal.telephony.Connection#cancelPostDial()
     * Connection.cancelPostDial()}
     * for the telephony system to continue playing the
     * post-dial DTMF sequence.<p>
     *
     */
    public void registerForPostDialCharacter(Handler h, int what, Object obj){
        mPostDialCharacterRegistrants.addUnique(h, what, obj);
    }

    public void unregisterForPostDialCharacter(Handler h){
        mPostDialCharacterRegistrants.remove(h);
    }

    /* APIs to access foregroudCalls, backgroudCalls, and ringingCalls
     * 1. APIs to access list of calls
     * 2. APIs to check if any active call, which has connection other than
     * disconnected ones, pleaser refer to Call.isIdle()
     * 3. APIs to return first active call
     * 4. APIs to return the connections of first active call
     * 5. APIs to return other property of first active call
     */

    /**
     * @return list of all ringing calls
     */
    public List<Call> getRingingCalls() {
        return Collections.unmodifiableList(mRingingCalls);
    }

    /**
     * @return list of all foreground calls
     */
    public List<Call> getForegroundCalls() {
        return Collections.unmodifiableList(mForegroundCalls);
    }

    /**
     * @return list of all background calls
     */
    public List<Call> getBackgroundCalls() {
        return Collections.unmodifiableList(mBackgroundCalls);
    }

    /**
     * Return true if there is at least one active foreground call
     */
    public boolean hasActiveFgCall() {
        return (getFirstActiveCall(mForegroundCalls) != null);
    }

    /**
     * Return true if there is at least one active background call
     */
    public boolean hasActiveBgCall() {
        // TODO since hasActiveBgCall may get called often
        // better to cache it to improve performance
        return (getFirstActiveCall(mBackgroundCalls) != null);
    }

    /**
     * Return true if there is at least one active ringing call
     *
     */
    public boolean hasActiveRingingCall() {
        return (getFirstActiveCall(mRingingCalls) != null);
    }

    /**
     * return the active foreground call from foreground calls
     *
     * Active call means the call is NOT in Call.State.IDLE
     *
     * 1. If there is active foreground call, return it
     * 2. If there is no active foreground call, return the
     *    foreground call associated with default phone, which state is IDLE.
     * 3. If there is no phone registered at all, return null.
     *
     */
    public Call getActiveFgCall() {
        Call call = getFirstNonIdleCall(mForegroundCalls);
        if (call == null) {
            call = (mDefaultPhone == null)
                    ? null
                    : mDefaultPhone.getForegroundCall();
        }
        return call;
    }

    // Returns the first call that is not in IDLE state. If both active calls
    // and disconnecting/disconnected calls exist, return the first active call.
    private Call getFirstNonIdleCall(List<Call> calls) {
        Call result = null;
        for (Call call : calls) {
            if (!call.isIdle()) {
                return call;
            } else if (call.getState() != Call.State.IDLE) {
                if (result == null) result = call;
            }
        }
        return result;
    }

    /**
     * return one active background call from background calls
     *
     * Active call means the call is NOT idle defined by Call.isIdle()
     *
     * 1. If there is only one active background call, return it
     * 2. If there is more than one active background call, return the first one
     * 3. If there is no active background call, return the background call
     *    associated with default phone, which state is IDLE.
     * 4. If there is no background call at all, return null.
     *
     * Complete background calls list can be get by getBackgroundCalls()
     */
    public Call getFirstActiveBgCall() {
        Call call = getFirstNonIdleCall(mBackgroundCalls);
        if (call == null) {
            call = (mDefaultPhone == null)
                    ? null
                    : mDefaultPhone.getBackgroundCall();
        }
        return call;
    }

    /**
     * return one active ringing call from ringing calls
     *
     * Active call means the call is NOT idle defined by Call.isIdle()
     *
     * 1. If there is only one active ringing call, return it
     * 2. If there is more than one active ringing call, return the first one
     * 3. If there is no active ringing call, return the ringing call
     *    associated with default phone, which state is IDLE.
     * 4. If there is no ringing call at all, return null.
     *
     * Complete ringing calls list can be get by getRingingCalls()
     */
    public Call getFirstActiveRingingCall() {
        Call call = getFirstNonIdleCall(mRingingCalls);
        if (call == null) {
            call = (mDefaultPhone == null)
                    ? null
                    : mDefaultPhone.getRingingCall();
        }
        return call;
    }

    /**
     * @return the state of active foreground call
     * return IDLE if there is no active foreground call
     */
    public Call.State getActiveFgCallState() {
        Call fgCall = getActiveFgCall();

        if (fgCall != null) {
            return fgCall.getState();
        }

        return Call.State.IDLE;
    }

    /**
     * @return the connections of active foreground call
     * return empty list if there is no active foreground call
     */
    public List<Connection> getFgCallConnections() {
        Call fgCall = getActiveFgCall();
        if ( fgCall != null) {
            return fgCall.getConnections();
        }
        return emptyConnections;
    }

    /**
     * @return the connections of active background call
     * return empty list if there is no active background call
     */
    public List<Connection> getBgCallConnections() {
        Call bgCall = getFirstActiveBgCall();
        if ( bgCall != null) {
            return bgCall.getConnections();
        }
        return emptyConnections;
    }

    /**
     * @return the latest connection of active foreground call
     * return null if there is no active foreground call
     */
    public Connection getFgCallLatestConnection() {
        Call fgCall = getActiveFgCall();
        if ( fgCall != null) {
            return fgCall.getLatestConnection();
        }
        return null;
    }

    /**
     * @return true if there is at least one Foreground call in disconnected state
     */
    public boolean hasDisconnectedFgCall() {
        return (getFirstCallOfState(mForegroundCalls, Call.State.DISCONNECTED) != null);
    }

    /**
     * @return true if there is at least one background call in disconnected state
     */
    public boolean hasDisconnectedBgCall() {
        return (getFirstCallOfState(mBackgroundCalls, Call.State.DISCONNECTED) != null);
    }

    /**
     * @return the first active call from a call list
     */
    private  Call getFirstActiveCall(ArrayList<Call> calls) {
        for (Call call : calls) {
            if (!call.isIdle()) {
                return call;
            }
        }
        return null;
    }

    /**
     * @return the first call in a the Call.state from a call list
     */
    private Call getFirstCallOfState(ArrayList<Call> calls, Call.State state) {
        for (Call call : calls) {
            if (call.getState() == state) {
                return call;
            }
        }
        return null;
    }


    private boolean hasMoreThanOneRingingCall() {
        int count = 0;
        for (Call call : mRingingCalls) {
            if (call.getState().isRinging()) {
                if (++count > 1) return true;
            }
        }
        return false;
    }

    private Handler mHandler = new Handler() {

        @Override
        public void handleMessage(Message msg) {

            switch (msg.what) {
                case EVENT_DISCONNECT:
                    if (VDBG) Log.d(LOG_TAG, " handleMessage (EVENT_DISCONNECT)");
                    mDisconnectRegistrants.notifyRegistrants((AsyncResult) msg.obj);
                    break;
                case EVENT_PRECISE_CALL_STATE_CHANGED:
                    if (VDBG) Log.d(LOG_TAG, " handleMessage (EVENT_PRECISE_CALL_STATE_CHANGED)");
                    mPreciseCallStateRegistrants.notifyRegistrants((AsyncResult) msg.obj);
                    break;
                case EVENT_NEW_RINGING_CONNECTION:
                    if (VDBG) Log.d(LOG_TAG, " handleMessage (EVENT_NEW_RINGING_CONNECTION)");
                    if (getActiveFgCallState().isDialing() || hasMoreThanOneRingingCall()) {
                        Connection c = (Connection) ((AsyncResult) msg.obj).result;
                        try {
                            Log.d(LOG_TAG, "silently drop incoming call: " + c.getCall());
                            c.getCall().hangup();
                        } catch (CallStateException e) {
                            Log.w(LOG_TAG, "new ringing connection", e);
                        }
                    } else {
                        mNewRingingConnectionRegistrants.notifyRegistrants((AsyncResult) msg.obj);
                    }
                    break;
                case EVENT_UNKNOWN_CONNECTION:
                    if (VDBG) Log.d(LOG_TAG, " handleMessage (EVENT_UNKNOWN_CONNECTION)");
                    mUnknownConnectionRegistrants.notifyRegistrants((AsyncResult) msg.obj);
                    break;
                case EVENT_INCOMING_RING:
                    if (VDBG) Log.d(LOG_TAG, " handleMessage (EVENT_INCOMING_RING)");
                    // The event may come from RIL who's not aware of an ongoing fg call
                    if (!hasActiveFgCall()) {
                        mIncomingRingRegistrants.notifyRegistrants((AsyncResult) msg.obj);
                    }
                    break;
                case EVENT_RINGBACK_TONE:
                    if (VDBG) Log.d(LOG_TAG, " handleMessage (EVENT_RINGBACK_TONE)");
                    mRingbackToneRegistrants.notifyRegistrants((AsyncResult) msg.obj);
                    break;
                case EVENT_IN_CALL_VOICE_PRIVACY_ON:
                    if (VDBG) Log.d(LOG_TAG, " handleMessage (EVENT_IN_CALL_VOICE_PRIVACY_ON)");
                    mInCallVoicePrivacyOnRegistrants.notifyRegistrants((AsyncResult) msg.obj);
                    break;
                case EVENT_IN_CALL_VOICE_PRIVACY_OFF:
                    if (VDBG) Log.d(LOG_TAG, " handleMessage (EVENT_IN_CALL_VOICE_PRIVACY_OFF)");
                    mInCallVoicePrivacyOffRegistrants.notifyRegistrants((AsyncResult) msg.obj);
                    break;
                case EVENT_CALL_WAITING:
                    if (VDBG) Log.d(LOG_TAG, " handleMessage (EVENT_CALL_WAITING)");
                    mCallWaitingRegistrants.notifyRegistrants((AsyncResult) msg.obj);
                    break;
                case EVENT_DISPLAY_INFO:
                    if (VDBG) Log.d(LOG_TAG, " handleMessage (EVENT_DISPLAY_INFO)");
                    mDisplayInfoRegistrants.notifyRegistrants((AsyncResult) msg.obj);
                    break;
                case EVENT_SIGNAL_INFO:
                    if (VDBG) Log.d(LOG_TAG, " handleMessage (EVENT_SIGNAL_INFO)");
                    mSignalInfoRegistrants.notifyRegistrants((AsyncResult) msg.obj);
                    break;
                case EVENT_CDMA_OTA_STATUS_CHANGE:
                    if (VDBG) Log.d(LOG_TAG, " handleMessage (EVENT_CDMA_OTA_STATUS_CHANGE)");
                    mCdmaOtaStatusChangeRegistrants.notifyRegistrants((AsyncResult) msg.obj);
                    break;
                case EVENT_RESEND_INCALL_MUTE:
                    if (VDBG) Log.d(LOG_TAG, " handleMessage (EVENT_RESEND_INCALL_MUTE)");
                    mResendIncallMuteRegistrants.notifyRegistrants((AsyncResult) msg.obj);
                    break;
                case EVENT_MMI_INITIATE:
                    if (VDBG) Log.d(LOG_TAG, " handleMessage (EVENT_MMI_INITIATE)");
                    mMmiInitiateRegistrants.notifyRegistrants((AsyncResult) msg.obj);
                    break;
                case EVENT_MMI_COMPLETE:
                    if (VDBG) Log.d(LOG_TAG, " handleMessage (EVENT_MMI_COMPLETE)");
                    mMmiCompleteRegistrants.notifyRegistrants((AsyncResult) msg.obj);
                    break;
                case EVENT_ECM_TIMER_RESET:
                    if (VDBG) Log.d(LOG_TAG, " handleMessage (EVENT_ECM_TIMER_RESET)");
                    mEcmTimerResetRegistrants.notifyRegistrants((AsyncResult) msg.obj);
                    break;
                case EVENT_SUBSCRIPTION_INFO_READY:
                    if (VDBG) Log.d(LOG_TAG, " handleMessage (EVENT_SUBSCRIPTION_INFO_READY)");
                    mSubscriptionInfoReadyRegistrants.notifyRegistrants((AsyncResult) msg.obj);
                    break;
                case EVENT_SUPP_SERVICE_FAILED:
                    if (VDBG) Log.d(LOG_TAG, " handleMessage (EVENT_SUPP_SERVICE_FAILED)");
                    mSuppServiceFailedRegistrants.notifyRegistrants((AsyncResult) msg.obj);
                    break;
                case EVENT_SUPP_SERVICE_NOTIFY:
                    if (VDBG) Log.d(LOG_TAG, " handleMessage (EVENT_SUPP_SERVICE_NOTIFICATION)");
                    mSuppServiceNotificationRegistrants.notifyRegistrants((AsyncResult) msg.obj);
                    break;
                case EVENT_SERVICE_STATE_CHANGED:
                    if (VDBG) Log.d(LOG_TAG, " handleMessage (EVENT_SERVICE_STATE_CHANGED)");
                    mServiceStateChangedRegistrants.notifyRegistrants((AsyncResult) msg.obj);
                    break;
                case EVENT_POST_DIAL_CHARACTER:
                    // we need send the character that is being processed in msg.arg1
                    // so can't use notifyRegistrants()
                    if (VDBG) Log.d(LOG_TAG, " handleMessage (EVENT_POST_DIAL_CHARACTER)");
                    for(int i=0; i < mPostDialCharacterRegistrants.size(); i++) {
                        Message notifyMsg;
                        notifyMsg = ((Registrant)mPostDialCharacterRegistrants.get(i)).messageForRegistrant();
                        notifyMsg.obj = msg.obj;
                        notifyMsg.arg1 = msg.arg1;
                        notifyMsg.sendToTarget();
                    }
                    break;
            }
        }
    };

    @Override
    public String toString() {
        Call call;
        StringBuilder b = new StringBuilder();

        b.append("CallManager {");
        b.append("\nstate = " + getState());
        call = getActiveFgCall();
        b.append("\n- Foreground: " + getActiveFgCallState());
        b.append(" from " + call.getPhone());
        b.append("\n  Conn: ").append(getFgCallConnections());
        call = getFirstActiveBgCall();
        b.append("\n- Background: " + call.getState());
        b.append(" from " + call.getPhone());
        b.append("\n  Conn: ").append(getBgCallConnections());
        call = getFirstActiveRingingCall();
        b.append("\n- Ringing: " +call.getState());
        b.append(" from " + call.getPhone());

        for (Phone phone : getAllPhones()) {
            if (phone != null) {
                b.append("\nPhone: " + phone + ", name = " + phone.getPhoneName()
                        + ", state = " + phone.getState());
                call = phone.getForegroundCall();
                b.append("\n- Foreground: ").append(call);
                call = phone.getBackgroundCall();
                b.append(" Background: ").append(call);
                call = phone.getRingingCall();
                b.append(" Ringing: ").append(call);
            }
        }
        b.append("\n}");
        return b.toString();
    }
}<|MERGE_RESOLUTION|>--- conflicted
+++ resolved
@@ -399,27 +399,6 @@
                 mode = AudioManager.MODE_RINGTONE;
                 break;
             case OFFHOOK:
-<<<<<<< HEAD
-                Phone fgPhone = getFgPhone();
-                /*
-                 * While foreground call is in DIALING, ALERTING, ACTIVE and
-                 * DISCONNECTING state for SipPhone
-                 */
-                if (fgPhone instanceof SipPhone) {
-                    if (getActiveFgCallState() != Call.State.IDLE
-                            && getActiveFgCallState() != Call.State.DISCONNECTED) {
-                        // enable IN_COMMUNICATION audio mode for sipPhone
-                        mode = AudioManager.MODE_IN_COMMUNICATION;
-                    }
-                } else {
-                    /*
-                     * Enable IN_CALL if Foreground or background call is in
-                     * DIALING, ALERTING, ACTIVE, HOLDING or DISCONNECTING
-                     * state. This means an active foreground call with/without
-                     * a background call or an idle foreground with a background
-                     * held call.
-                     */
-=======
                 Phone offhookPhone = getFgPhone();
                 if (getActiveFgCallState() == Call.State.IDLE) {
                     // There is no active Fg calls, the OFFHOOK state
@@ -432,7 +411,6 @@
                     mode = AudioManager.MODE_IN_COMMUNICATION;
                 } else {
                     // enable IN_CALL audio mode for telephony
->>>>>>> 94180377
                     mode = AudioManager.MODE_IN_CALL;
                 }
                 break;
