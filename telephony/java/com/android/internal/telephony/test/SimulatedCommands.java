--- conflicted
+++ resolved
@@ -1041,15 +1041,14 @@
         unimplemented(result);
     }
 
-<<<<<<< HEAD
     public void iccIO(int command, int fileid, String path, int p1, int p2, int p3, String data,
             String pin2, Message response) {
         iccIOForApp(command, fileid, path, p1, p2, p3, data,pin2, null, response);
-=======
+    }
+ 
     public void acknowledgeIncomingGsmSmsWithPdu(boolean success, String ackPdu,
             Message result) {
         unimplemented(result);
->>>>>>> 94180377
     }
 
     /**
