/*
 * Copyright (C) 2006 The Android Open Source Project
 *
 * Licensed under the Apache License, Version 2.0 (the "License");
 * you may not use this file except in compliance with the License.
 * You may obtain a copy of the License at
 *
 *      http://www.apache.org/licenses/LICENSE-2.0
 *
 * Unless required by applicable law or agreed to in writing, software
 * distributed under the License is distributed on an "AS IS" BASIS,
 * WITHOUT WARRANTIES OR CONDITIONS OF ANY KIND, either express or implied.
 * See the License for the specific language governing permissions and
 * limitations under the License.
 */

package android.webkit;

import android.content.Context;
import android.net.WebAddress;
import android.net.ParseException;
import android.net.http.EventHandler;
import android.net.http.Headers;
import android.net.http.HttpAuthHeader;
import android.net.http.RequestHandle;
import android.net.http.SslCertificate;
import android.net.http.SslError;

import android.os.Handler;
import android.os.Message;
import android.security.CertTool;
import android.util.Log;
import android.webkit.CacheManager.CacheResult;

import com.android.internal.R;

import java.io.IOException;
import java.util.ArrayList;
import java.util.HashMap;
import java.util.HashSet;
import java.util.Map;
import java.util.Vector;
import java.util.regex.Pattern;
import java.util.regex.Matcher;

class LoadListener extends Handler implements EventHandler {

    private static final String LOGTAG = "webkit";

    // Messages used internally to communicate state between the
    // Network thread and the WebCore thread.
    private static final int MSG_CONTENT_HEADERS = 100;
    private static final int MSG_CONTENT_DATA = 110;
    private static final int MSG_CONTENT_FINISHED = 120;
    private static final int MSG_CONTENT_ERROR = 130;
    private static final int MSG_LOCATION_CHANGED = 140;
    private static final int MSG_LOCATION_CHANGED_REQUEST = 150;
    private static final int MSG_STATUS = 160;
    private static final int MSG_SSL_CERTIFICATE = 170;
    private static final int MSG_SSL_ERROR = 180;

    // Standard HTTP status codes in a more representative format
    private static final int HTTP_OK = 200;
    private static final int HTTP_MOVED_PERMANENTLY = 301;
    private static final int HTTP_FOUND = 302;
    private static final int HTTP_SEE_OTHER = 303;
    private static final int HTTP_NOT_MODIFIED = 304;
    private static final int HTTP_TEMPORARY_REDIRECT = 307;
    private static final int HTTP_AUTH = 401;
    private static final int HTTP_NOT_FOUND = 404;
    private static final int HTTP_PROXY_AUTH = 407;

    private static HashSet<String> sCertificateMimeTypeMap;
    static {
        sCertificateMimeTypeMap = new HashSet<String>();
        sCertificateMimeTypeMap.add("application/x-x509-ca-cert");
        sCertificateMimeTypeMap.add("application/x-x509-user-cert");
        sCertificateMimeTypeMap.add("application/x-pkcs12");
    }

    private static int sNativeLoaderCount;

    private final ByteArrayBuilder mDataBuilder = new ByteArrayBuilder(8192);

    private String   mUrl;
    private WebAddress mUri;
    private boolean  mPermanent;
    private String   mOriginalUrl;
    private Context  mContext;
    private BrowserFrame mBrowserFrame;
    private int      mNativeLoader;
    private String   mMimeType;
    private String   mEncoding;
    private String   mTransferEncoding;
    private int      mStatusCode;
    private String   mStatusText;
    public long mContentLength; // Content length of the incoming data
    private boolean  mCancelled;  // The request has been cancelled.
    private boolean  mAuthFailed;  // indicates that the prev. auth failed
    private CacheLoader mCacheLoader;
    private CacheManager.CacheResult mCacheResult;
    private HttpAuthHeader mAuthHeader;
    private int      mErrorID = OK;
    private String   mErrorDescription;
    private SslError mSslError;
    private RequestHandle mRequestHandle;
    private RequestHandle mSslErrorRequestHandle;

    // Request data. It is only valid when we are doing a load from the
    // cache. It is needed if the cache returns a redirect
    private String mMethod;
    private Map<String, String> mRequestHeaders;
    private byte[] mPostData;
    // Flag to indicate that this load is synchronous.
    private boolean mSynchronous;
    private Vector<Message> mMessageQueue;

    // Does this loader correspond to the main-frame top-level page?
    private boolean mIsMainPageLoader;

    private Headers mHeaders;

    // =========================================================================
    // Public functions
    // =========================================================================

    public static LoadListener getLoadListener(
            Context context, BrowserFrame frame, String url,
            int nativeLoader, boolean synchronous, boolean isMainPageLoader) {

        sNativeLoaderCount += 1;
        return new LoadListener(
            context, frame, url, nativeLoader, synchronous, isMainPageLoader);
    }

    public static int getNativeLoaderCount() {
        return sNativeLoaderCount;
    }

    LoadListener(Context context, BrowserFrame frame, String url,
            int nativeLoader, boolean synchronous, boolean isMainPageLoader) {
        if (DebugFlags.LOAD_LISTENER) {
            Log.v(LOGTAG, "LoadListener constructor url=" + url);
        }
        mContext = context;
        mBrowserFrame = frame;
        setUrl(url);
        mNativeLoader = nativeLoader;
        mSynchronous = synchronous;
        if (synchronous) {
            mMessageQueue = new Vector<Message>();
        }
        mIsMainPageLoader = isMainPageLoader;
    }

    /**
     * We keep a count of refs to the nativeLoader so we do not create
     * so many LoadListeners that the GREFs blow up
     */
    private void clearNativeLoader() {
        sNativeLoaderCount -= 1;
        mNativeLoader = 0;
    }

    /*
     * This message handler is to facilitate communication between the network
     * thread and the browser thread.
     */
    public void handleMessage(Message msg) {
        switch (msg.what) {
            case MSG_CONTENT_HEADERS:
                /*
                 * This message is sent when the LoadListener has headers
                 * available. The headers are sent onto WebCore to see what we
                 * should do with them.
                 */
                handleHeaders((Headers) msg.obj);
                break;

            case MSG_CONTENT_DATA:
                /*
                 * This message is sent when the LoadListener has data available
                 * in it's data buffer. This data buffer could be filled from a
                 * file (this thread) or from http (Network thread).
                 */
                if (mNativeLoader != 0 && !ignoreCallbacks()) {
                    commitLoad();
                }
                break;

            case MSG_CONTENT_FINISHED:
                /*
                 * This message is sent when the LoadListener knows that the
                 * load is finished. This message is not sent in the case of an
                 * error.
                 *
                 */
                handleEndData();
                break;

            case MSG_CONTENT_ERROR:
                /*
                 * This message is sent when a load error has occured. The
                 * LoadListener will clean itself up.
                 */
                handleError(msg.arg1, (String) msg.obj);
                break;

            case MSG_LOCATION_CHANGED:
                /*
                 * This message is sent from LoadListener.endData to inform the
                 * browser activity that the location of the top level page
                 * changed.
                 */
                doRedirect();
                break;

            case MSG_LOCATION_CHANGED_REQUEST:
                /*
                 * This message is sent from endData on receipt of a 307
                 * Temporary Redirect in response to a POST -- the user must
                 * confirm whether to continue loading. If the user says Yes,
                 * we simply call MSG_LOCATION_CHANGED. If the user says No,
                 * we call MSG_CONTENT_FINISHED.
                 */
                Message contMsg = obtainMessage(MSG_LOCATION_CHANGED);
                Message stopMsg = obtainMessage(MSG_CONTENT_FINISHED);
                mBrowserFrame.getCallbackProxy().onFormResubmission(
                        stopMsg, contMsg);
                break;

            case MSG_STATUS:
                /*
                 * This message is sent from the network thread when the http
                 * stack has received the status response from the server.
                 */
                HashMap status = (HashMap) msg.obj;
                handleStatus(((Integer) status.get("major")).intValue(),
                        ((Integer) status.get("minor")).intValue(),
                        ((Integer) status.get("code")).intValue(),
                        (String) status.get("reason"));
                break;

            case MSG_SSL_CERTIFICATE:
                /*
                 * This message is sent when the network thread receives a ssl
                 * certificate.
                 */
                handleCertificate((SslCertificate) msg.obj);
                break;

            case MSG_SSL_ERROR:
                /*
                 * This message is sent when the network thread encounters a
                 * ssl error.
                 */
                handleSslError((SslError) msg.obj);
                break;
        }
    }

    /**
     * @return The loader's BrowserFrame.
     */
    BrowserFrame getFrame() {
        return mBrowserFrame;
    }

    Context getContext() {
        return mContext;
    }

    /* package */ boolean isSynchronous() {
        return mSynchronous;
    }

    /**
     * @return True iff the load has been cancelled
     */
    public boolean cancelled() {
        return mCancelled;
    }

    /**
     * Parse the headers sent from the server.
     * @param headers gives up the HeaderGroup
     * IMPORTANT: as this is called from network thread, can't call native
     * directly
     */
    public void headers(Headers headers) {
        if (DebugFlags.LOAD_LISTENER) Log.v(LOGTAG, "LoadListener.headers");
        sendMessageInternal(obtainMessage(MSG_CONTENT_HEADERS, headers));
    }

    // Does the header parsing work on the WebCore thread.
    private void handleHeaders(Headers headers) {
        if (mCancelled) return;
        mHeaders = headers;

        ArrayList<String> cookies = headers.getSetCookie();
        for (int i = 0; i < cookies.size(); ++i) {
            CookieManager.getInstance().setCookie(mUri, cookies.get(i));
        }

        long contentLength = headers.getContentLength();
        if (contentLength != Headers.NO_CONTENT_LENGTH) {
            mContentLength = contentLength;
        } else {
            mContentLength = 0;
        }

        String contentType = headers.getContentType();
        if (contentType != null) {
            parseContentTypeHeader(contentType);

            // If we have one of "generic" MIME types, try to deduce
            // the right MIME type from the file extension (if any):
            if (mMimeType.equals("text/plain") ||
                    mMimeType.equals("application/octet-stream")) {

                // for attachment, use the filename in the Content-Disposition
                // to guess the mimetype
                String contentDisposition = headers.getContentDisposition();
                String url = null;
                if (contentDisposition != null) {
                    url = URLUtil.parseContentDisposition(contentDisposition);
                }
                if (url == null) {
                    url = mUrl;
                }
                String newMimeType = guessMimeTypeFromExtension(url);
                if (newMimeType != null) {
                    mMimeType = newMimeType;
                }
            } else if (mMimeType.equals("text/vnd.wap.wml")) {
                // As we don't support wml, render it as plain text
                mMimeType = "text/plain";
            } else {
                // It seems that xhtml+xml and vnd.wap.xhtml+xml mime
                // subtypes are used interchangeably. So treat them the same.
                if (mMimeType.equals("application/vnd.wap.xhtml+xml")) {
                    mMimeType = "application/xhtml+xml";
                }
            }
        } else {
            /* Often when servers respond with 304 Not Modified or a
               Redirect, then they don't specify a MIMEType. When this
               occurs, the function below is called.  In the case of
               304 Not Modified, the cached headers are used rather
               than the headers that are returned from the server. */
            guessMimeType();
        }

        // is it an authentication request?
        boolean mustAuthenticate = (mStatusCode == HTTP_AUTH ||
                mStatusCode == HTTP_PROXY_AUTH);
        // is it a proxy authentication request?
        boolean isProxyAuthRequest = (mStatusCode == HTTP_PROXY_AUTH);
        // is this authentication request due to a failed attempt to
        // authenticate ealier?
        mAuthFailed = false;

        // if we tried to authenticate ourselves last time
        if (mAuthHeader != null) {
            // we failed, if we must to authenticate again now and
            // we have a proxy-ness match
            mAuthFailed = (mustAuthenticate &&
                    isProxyAuthRequest == mAuthHeader.isProxy());

            // if we did NOT fail and last authentication request was a
            // proxy-authentication request
            if (!mAuthFailed && mAuthHeader.isProxy()) {
                Network network = Network.getInstance(mContext);
                // if we have a valid proxy set
                if (network.isValidProxySet()) {
                    /* The proxy credentials can be read in the WebCore thread
                    */
                    synchronized (network) {
                        // save authentication credentials for pre-emptive proxy
                        // authentication
                        network.setProxyUsername(mAuthHeader.getUsername());
                        network.setProxyPassword(mAuthHeader.getPassword());
                    }
                }
            }
        }

        // it is only here that we can reset the last mAuthHeader object
        // (if existed) and start a new one!!!
        mAuthHeader = null;
        if (mustAuthenticate) {
            if (mStatusCode == HTTP_AUTH) {
                mAuthHeader = parseAuthHeader(
                        headers.getWwwAuthenticate());
            } else {
                mAuthHeader = parseAuthHeader(
                        headers.getProxyAuthenticate());
                // if successfully parsed the header
                if (mAuthHeader != null) {
                    // mark the auth-header object as a proxy
                    mAuthHeader.setProxy();
                }
            }
        }

        // Only create a cache file if the server has responded positively.
        if ((mStatusCode == HTTP_OK ||
                mStatusCode == HTTP_FOUND ||
                mStatusCode == HTTP_MOVED_PERMANENTLY ||
                mStatusCode == HTTP_TEMPORARY_REDIRECT) && 
                mNativeLoader != 0) {
            // Content arriving from a StreamLoader (eg File, Cache or Data)
            // will not be cached as they have the header:
            // cache-control: no-store
            mCacheResult = CacheManager.createCacheFile(mUrl, mStatusCode,
                    headers, mMimeType, false);
            if (mCacheResult != null) {
                mCacheResult.encoding = mEncoding;
            }
        }
        commitHeadersCheckRedirect();
    }

    /**
     * @return True iff this loader is in the proxy-authenticate state.
     */
    boolean proxyAuthenticate() {
        if (mAuthHeader != null) {
            return mAuthHeader.isProxy();
        }

        return false;
    }

    /**
     * Report the status of the response.
     * TODO: Comments about each parameter.
     * IMPORTANT: as this is called from network thread, can't call native
     * directly
     */
    public void status(int majorVersion, int minorVersion,
            int code, /* Status-Code value */ String reasonPhrase) {
        if (DebugFlags.LOAD_LISTENER) {
            Log.v(LOGTAG, "LoadListener: from: " + mUrl
                    + " major: " + majorVersion
                    + " minor: " + minorVersion
                    + " code: " + code
                    + " reason: " + reasonPhrase);
        }
        HashMap status = new HashMap();
        status.put("major", majorVersion);
        status.put("minor", minorVersion);
        status.put("code", code);
        status.put("reason", reasonPhrase);
        // New status means new data. Clear the old.
        mDataBuilder.clear();
        mMimeType = "";
        mEncoding = "";
        mTransferEncoding = "";
        sendMessageInternal(obtainMessage(MSG_STATUS, status));
    }

    // Handle the status callback on the WebCore thread.
    private void handleStatus(int major, int minor, int code, String reason) {
        if (mCancelled) return;

        mStatusCode = code;
        mStatusText = reason;
        mPermanent = false;
    }

    /**
     * Implementation of certificate handler for EventHandler.
     * Called every time a resource is loaded via a secure
     * connection. In this context, can be called multiple
     * times if we have redirects
     * @param certificate The SSL certifcate
     * IMPORTANT: as this is called from network thread, can't call native
     * directly
     */
    public void certificate(SslCertificate certificate) {
        sendMessageInternal(obtainMessage(MSG_SSL_CERTIFICATE, certificate));
    }

    // Handle the certificate on the WebCore thread.
    private void handleCertificate(SslCertificate certificate) {
        // if this is the top-most main-frame page loader
        if (mIsMainPageLoader) {
            // update the browser frame (ie, the main frame)
            mBrowserFrame.certificate(certificate);
        }
    }

    /**
     * Implementation of error handler for EventHandler.
     * Subclasses should call this method to have error fields set.
     * @param id The error id described by EventHandler.
     * @param description A string description of the error.
     * IMPORTANT: as this is called from network thread, can't call native
     * directly
     */
    public void error(int id, String description) {
        if (DebugFlags.LOAD_LISTENER) {
            Log.v(LOGTAG, "LoadListener.error url:" +
                    url() + " id:" + id + " description:" + description);
        }
        sendMessageInternal(obtainMessage(MSG_CONTENT_ERROR, id, 0, description));
    }

    // Handle the error on the WebCore thread.
    private void handleError(int id, String description) {
        mErrorID = id;
        mErrorDescription = description;
        detachRequestHandle();
        notifyError();
        tearDown();
    }

    /**
     * Add data to the internal collection of data. This function is used by
     * the data: scheme, about: scheme and http/https schemes.
     * @param data A byte array containing the content.
     * @param length The length of data.
     * IMPORTANT: as this is called from network thread, can't call native
     * directly
     * XXX: Unlike the other network thread methods, this method can do the
     * work of decoding the data and appending it to the data builder because
     * mDataBuilder is a thread-safe structure.
     */
    public void data(byte[] data, int length) {
        if (DebugFlags.LOAD_LISTENER) {
            Log.v(LOGTAG, "LoadListener.data(): url: " + url());
        }

        // Synchronize on mData because commitLoad may write mData to WebCore
        // and we don't want to replace mData or mDataLength at the same time
        // as a write.
        boolean sendMessage = false;
        synchronized (mDataBuilder) {
            sendMessage = mDataBuilder.isEmpty();
            mDataBuilder.append(data, 0, length);
        }
        if (sendMessage) {
            // Send a message whenever data comes in after a write to WebCore
            sendMessageInternal(obtainMessage(MSG_CONTENT_DATA));
        }
    }

    /**
     * Event handler's endData call. Send a message to the handler notifying
     * them that the data has finished.
     * IMPORTANT: as this is called from network thread, can't call native
     * directly
     */
    public void endData() {
        if (DebugFlags.LOAD_LISTENER) {
            Log.v(LOGTAG, "LoadListener.endData(): url: " + url());
        }
        sendMessageInternal(obtainMessage(MSG_CONTENT_FINISHED));
    }

    // Handle the end of data.
    private void handleEndData() {
        if (mCancelled) return;

        switch (mStatusCode) {
            case HTTP_MOVED_PERMANENTLY:
                // 301 - permanent redirect
                mPermanent = true;
            case HTTP_FOUND:
            case HTTP_SEE_OTHER:
            case HTTP_TEMPORARY_REDIRECT:
                // 301, 302, 303, and 307 - redirect
                if (mStatusCode == HTTP_TEMPORARY_REDIRECT) {
                    if (mRequestHandle != null && 
                                mRequestHandle.getMethod().equals("POST")) {
                        sendMessageInternal(obtainMessage(
                                MSG_LOCATION_CHANGED_REQUEST));  
                    } else if (mMethod != null && mMethod.equals("POST")) {
                        sendMessageInternal(obtainMessage(
                                MSG_LOCATION_CHANGED_REQUEST));
                    } else {
                        sendMessageInternal(obtainMessage(MSG_LOCATION_CHANGED));
                    }
                } else {
                    sendMessageInternal(obtainMessage(MSG_LOCATION_CHANGED));
                }
                return;

            case HTTP_AUTH:
            case HTTP_PROXY_AUTH:
                // According to rfc2616, the response for HTTP_AUTH must include
                // WWW-Authenticate header field and the response for 
                // HTTP_PROXY_AUTH must include Proxy-Authenticate header field.
                if (mAuthHeader != null &&
                        (Network.getInstance(mContext).isValidProxySet() ||
                         !mAuthHeader.isProxy())) {
                    Network.getInstance(mContext).handleAuthRequest(this);
                    return;
                }
                break;  // use default

            case HTTP_NOT_MODIFIED:
                // Server could send back NOT_MODIFIED even if we didn't
                // ask for it, so make sure we have a valid CacheLoader
                // before calling it.
                if (mCacheLoader != null) {
                    mCacheLoader.load();
                    if (DebugFlags.LOAD_LISTENER) {
                        Log.v(LOGTAG, "LoadListener cache load url=" + url());
                    }
                    return;
                }
                break;  // use default

            case HTTP_NOT_FOUND:
                // Not an error, the server can send back content.
            default:
                break;
        }
        detachRequestHandle();
        tearDown();
    }

    /* This method is called from CacheLoader when the initial request is
     * serviced by the Cache. */
    /* package */ void setCacheLoader(CacheLoader c) {
        mCacheLoader = c;
    }

    /**
     * Check the cache for the current URL, and load it if it is valid.
     *
     * @param headers for the request
     * @return true if cached response is used.
     */
    boolean checkCache(Map<String, String> headers) {
        // Get the cache file name for the current URL
        CacheResult result = CacheManager.getCacheFile(url(),
                headers);

        // Go ahead and set the cache loader to null in case the result is
        // null.
        mCacheLoader = null;

        if (result != null) {
            // The contents of the cache may need to be revalidated so just
            // remember the cache loader in the case that the server responds
            // positively to the cached content. This is also used to detect if
            // a redirect came from the cache.
            mCacheLoader = new CacheLoader(this, result);

            // If I got a cachedUrl and the revalidation header was not
            // added, then the cached content valid, we should use it.
            if (!headers.containsKey(
                    CacheManager.HEADER_KEY_IFNONEMATCH) &&
                    !headers.containsKey(
                            CacheManager.HEADER_KEY_IFMODIFIEDSINCE)) {
                if (DebugFlags.LOAD_LISTENER) {
                    Log.v(LOGTAG, "FrameLoader: HTTP URL in cache " +
                            "and usable: " + url());
                }
                // Load the cached file
                mCacheLoader.load();
                return true;
            }
        }
        return false;
    }

    /**
     * SSL certificate error callback. Handles SSL error(s) on the way up
     * to the user.
     * IMPORTANT: as this is called from network thread, can't call native
     * directly
     */
<<<<<<< HEAD
    public void handleSslErrorRequest(SslError error) {
        if (DebugFlags.LOAD_LISTENER) {
=======
    public boolean handleSslErrorRequest(SslError error) {
        if (WebView.LOGV_ENABLED) {
>>>>>>> b8802b21
            Log.v(LOGTAG,
                    "LoadListener.handleSslErrorRequest(): url:" + url() +
                    " primary error: " + error.getPrimaryError() +
                    " certificate: " + error.getCertificate());
        }
        sendMessageInternal(obtainMessage(MSG_SSL_ERROR, error));
        // if it has been canceled, return false so that the network thread
        // won't be blocked. If it is not canceled, save the mRequestHandle
        // so that if it is canceled when MSG_SSL_ERROR is handled, we can
        // still call handleSslErrorResponse which will call restartConnection
        // to unblock the network thread.
        if (!mCancelled) {
            mSslErrorRequestHandle = mRequestHandle;
        }
        return !mCancelled;
    }

    // Handle the ssl error on the WebCore thread.
    private void handleSslError(SslError error) {
        if (!mCancelled) {
            mSslError = error;
            Network.getInstance(mContext).handleSslErrorRequest(this);
        } else if (mSslErrorRequestHandle != null) {
            mSslErrorRequestHandle.handleSslErrorResponse(true);
        }
        mSslErrorRequestHandle = null;
    }

    /**
     * @return HTTP authentication realm or null if none.
     */
    String realm() {
        if (mAuthHeader == null) {
            return null;
        } else {
            return mAuthHeader.getRealm();
        }
    }

    /**
     * Returns true iff an HTTP authentication problem has
     * occured (credentials invalid).
     */
    boolean authCredentialsInvalid() {
        // if it is digest and the nonce is stale, we just
        // resubmit with a new nonce
        return (mAuthFailed &&
                !(mAuthHeader.isDigest() && mAuthHeader.getStale()));
    }

    /**
     * @return The last SSL error or null if there is none
     */
    SslError sslError() {
        return mSslError;
    }

    /**
     * Handles SSL error(s) on the way down from the user
     * (the user has already provided their feedback).
     */
    void handleSslErrorResponse(boolean proceed) {
        if (mRequestHandle != null) {
            mRequestHandle.handleSslErrorResponse(proceed);
        }
        if (!proceed) {
            // Commit whatever data we have and tear down the loader.
            commitLoad();
            tearDown();
        }
    }

    /**
     * Uses user-supplied credentials to restart a request. If the credentials
     * are null, cancel the request.
     */
    void handleAuthResponse(String username, String password) {
        if (DebugFlags.LOAD_LISTENER) {
            Log.v(LOGTAG, "LoadListener.handleAuthResponse: url: " + mUrl
                    + " username: " + username
                    + " password: " + password);
        }

        // create and queue an authentication-response
        if (username != null && password != null) {
            if (mAuthHeader != null && mRequestHandle != null) {
                mAuthHeader.setUsername(username);
                mAuthHeader.setPassword(password);

                int scheme = mAuthHeader.getScheme();
                if (scheme == HttpAuthHeader.BASIC) {
                    // create a basic response
                    boolean isProxy = mAuthHeader.isProxy();

                    mRequestHandle.setupBasicAuthResponse(isProxy,
                            username, password);
                } else {
                    if (scheme == HttpAuthHeader.DIGEST) {
                        // create a digest response
                        boolean isProxy = mAuthHeader.isProxy();

                        String realm     = mAuthHeader.getRealm();
                        String nonce     = mAuthHeader.getNonce();
                        String qop       = mAuthHeader.getQop();
                        String algorithm = mAuthHeader.getAlgorithm();
                        String opaque    = mAuthHeader.getOpaque();

                        mRequestHandle.setupDigestAuthResponse
                                (isProxy, username, password, realm,
                                 nonce, qop, algorithm, opaque);
                    }
                }
            }
        } else {
            // Commit whatever data we have and tear down the loader.
            commitLoad();
            tearDown();
        }
    }

    /**
     * This is called when a request can be satisfied by the cache, however,
     * the cache result could be a redirect. In this case we need to issue
     * the network request.
     * @param method
     * @param headers
     * @param postData
     */
    void setRequestData(String method, Map<String, String> headers, 
            byte[] postData) {
        mMethod = method;
        mRequestHeaders = headers;
        mPostData = postData;
    }

    /**
     * @return The current URL associated with this load.
     */
    String url() {
        return mUrl;
    }

    /**
     * @return The current WebAddress associated with this load.
     */
    WebAddress getWebAddress() {
        return mUri;
    }

    /**
     * @return URL hostname (current URL).
     */
    String host() {
        if (mUri != null) {
            return mUri.mHost;
        }

        return null;
    }

    /**
     * @return The original URL associated with this load.
     */
    String originalUrl() {
        if (mOriginalUrl != null) {
            return mOriginalUrl;
        } else {
            return mUrl;
        }
    }

    void attachRequestHandle(RequestHandle requestHandle) {
        if (DebugFlags.LOAD_LISTENER) {
            Log.v(LOGTAG, "LoadListener.attachRequestHandle(): " +
                    "requestHandle: " +  requestHandle);
        }
        mRequestHandle = requestHandle;
    }

    void detachRequestHandle() {
        if (DebugFlags.LOAD_LISTENER) {
            Log.v(LOGTAG, "LoadListener.detachRequestHandle(): " +
                    "requestHandle: " + mRequestHandle);
        }
        mRequestHandle = null;
    }

    /*
     * This function is called from native WebCore code to
     * notify this LoadListener that the content it is currently
     * downloading should be saved to a file and not sent to
     * WebCore.
     */
    void downloadFile() {
        // Setting the Cache Result to null ensures that this
        // content is not added to the cache
        mCacheResult = null;
        
        // Inform the client that they should download a file
        mBrowserFrame.getCallbackProxy().onDownloadStart(url(), 
                mBrowserFrame.getUserAgentString(),
                mHeaders.getContentDisposition(), 
                mMimeType, mContentLength);

        // Cancel the download. We need to stop the http load.
        // The native loader object will get cleared by the call to
        // cancel() but will also be cleared on the WebCore side
        // when this function returns.
        cancel();
    }
    
    /*
     * This function is called from native WebCore code to
     * find out if the given URL is in the cache, and if it can
     * be used. This is just for forward/back navigation to a POST
     * URL.
     */
    static boolean willLoadFromCache(String url) {
        boolean inCache = CacheManager.getCacheFile(url, null) != null;
        if (DebugFlags.LOAD_LISTENER) {
            Log.v(LOGTAG, "willLoadFromCache: " + url + " in cache: " + 
                    inCache);
        }
        return inCache;
    }

    /*
     * Reset the cancel flag. This is used when we are resuming a stopped
     * download. To suspend a download, we cancel it. It can also be cancelled
     * when it has run out of disk space. In this situation, the download
     * can be resumed.
     */
    void resetCancel() {
        mCancelled = false;
    }

    String mimeType() {
        return mMimeType;
    }

    String transferEncoding() {
        return mTransferEncoding;
    }

    /*
     * Return the size of the content being downloaded. This represents the
     * full content size, even under the situation where the download has been
     * resumed after interruption.
     *
     * @ return full content size
     */
    long contentLength() {
        return mContentLength;
    }

    // Commit the headers if the status code is not a redirect.
    private void commitHeadersCheckRedirect() {
        if (mCancelled) return;

        // do not call webcore if it is redirect. According to the code in
        // InspectorController::willSendRequest(), the response is only updated
        // when it is not redirect.
        if ((mStatusCode >= 301 && mStatusCode <= 303) || mStatusCode == 307) {
            return;
        }

        commitHeaders();
    }

    // This commits the headers without checking the response status code.
    private void commitHeaders() {
        if (mIsMainPageLoader && sCertificateMimeTypeMap.contains(mMimeType)) {
            // In the case of downloading certificate, we will save it to the
            // Keystore in commitLoad. Do not call webcore.
            return;
        }

        // Commit the headers to WebCore
        int nativeResponse = createNativeResponse();
        // The native code deletes the native response object.
        nativeReceivedResponse(nativeResponse);
    }

    /**
     * Create a WebCore response object so that it can be used by
     * nativeReceivedResponse or nativeRedirectedToUrl
     * @return native response pointer
     */
    private int createNativeResponse() {
        // If WebCore sends if-modified-since, mCacheLoader is null. If 
        // CacheManager sends it, mCacheLoader is not null. In this case, if the
        // server responds with a 304, then we treat it like it was a 200 code 
        // and proceed with loading the file from the cache.
        int statusCode = (mStatusCode == HTTP_NOT_MODIFIED &&
                mCacheLoader != null) ? HTTP_OK : mStatusCode;
        // pass content-type content-length and content-encoding
        final int nativeResponse = nativeCreateResponse(
                mUrl, statusCode, mStatusText,
                mMimeType, mContentLength, mEncoding);
        if (mHeaders != null) {
            mHeaders.getHeaders(new Headers.HeaderCallback() {
                    public void header(String name, String value) {
                        nativeSetResponseHeader(nativeResponse, name, value);
                    }
                });
        }
        return nativeResponse;
    }

    /**
     * Commit the load.  It should be ok to call repeatedly but only before
     * tearDown is called.
     */
    private void commitLoad() {
        if (mCancelled) return;

        if (mIsMainPageLoader && sCertificateMimeTypeMap.contains(mMimeType)) {
            // In the case of downloading certificate, we will save it to the
            // Keystore and stop the current loading so that it will not
            // generate a new history page
            byte[] cert = new byte[mDataBuilder.getByteSize()];
            int position = 0;
            ByteArrayBuilder.Chunk c;
            while (true) {
                c = mDataBuilder.getFirstChunk();
                if (c == null) break;

                if (c.mLength != 0) {
                    System.arraycopy(c.mArray, 0, cert, position, c.mLength);
                    position += c.mLength;
                }
                mDataBuilder.releaseChunk(c);
            }
            CertTool.getInstance().addCertificate(cert, mContext);
            mBrowserFrame.stopLoading();
            return;
        }

        // Give the data to WebKit now
        PerfChecker checker = new PerfChecker();
        ByteArrayBuilder.Chunk c;
        while (true) {
            c = mDataBuilder.getFirstChunk();
            if (c == null) break;

            if (c.mLength != 0) {
                if (mCacheResult != null) {
                    try {
                        mCacheResult.outStream.write(c.mArray, 0, c.mLength);
                    } catch (IOException e) {
                        mCacheResult = null;
                    }
                }
                nativeAddData(c.mArray, c.mLength);
            }
            mDataBuilder.releaseChunk(c);
            checker.responseAlert("res nativeAddData");
        }
    }

    /**
     * Tear down the load. Subclasses should clean up any mess because of
     * cancellation or errors during the load.
     */
    void tearDown() {
        if (mCacheResult != null) {
            if (getErrorID() == OK) {
                CacheManager.saveCacheFile(mUrl, mCacheResult);
            }

            // we need to reset mCacheResult to be null
            // resource loader's tearDown will call into WebCore's
            // nativeFinish, which in turn calls loader.cancel().
            // If we don't reset mCacheFile, the file will be deleted.
            mCacheResult = null;
        }
        if (mNativeLoader != 0) {
            PerfChecker checker = new PerfChecker();
            nativeFinished();
            checker.responseAlert("res nativeFinished");
            clearNativeLoader();
        }
    }

    /**
     * Helper for getting the error ID.
     * @return errorID.
     */
    private int getErrorID() {
        return mErrorID;
    }

    /**
     * Return the error description.
     * @return errorDescription.
     */
    private String getErrorDescription() {
        return mErrorDescription;
    }

    /**
     * Notify the loader we encountered an error.
     */
    void notifyError() {
        if (mNativeLoader != 0) {
            String description = getErrorDescription();
            if (description == null) description = "";
            nativeError(getErrorID(), description, url());
            clearNativeLoader();
        }
    }

    /**
     * Cancel a request.
     * FIXME: This will only work if the request has yet to be handled. This
     * is in no way guarenteed if requests are served in a separate thread.
     * It also causes major problems if cancel is called during an
     * EventHandler's method call.
     */
    public void cancel() {
        if (DebugFlags.LOAD_LISTENER) {
            if (mRequestHandle == null) {
                Log.v(LOGTAG, "LoadListener.cancel(): no requestHandle");
            } else {
                Log.v(LOGTAG, "LoadListener.cancel()");
            }
        }
        if (mRequestHandle != null) {
            mRequestHandle.cancel();
            mRequestHandle = null;
        }

        mCacheResult = null;
        mCancelled = true;

        clearNativeLoader();
    }

    // This count is transferred from RequestHandle to LoadListener when
    // loading from the cache so that we can detect redirect loops that switch
    // between the network and the cache.
    private int mCacheRedirectCount;

    /*
     * Perform the actual redirection. This involves setting up the new URL,
     * informing WebCore and then telling the Network to start loading again.
     */
    private void doRedirect() {
        // as cancel() can cancel the load before doRedirect() is
        // called through handleMessage, needs to check to see if we
        // are canceled before proceed
        if (mCancelled) {
            return;
        }

        // Do the same check for a redirect loop that
        // RequestHandle.setupRedirect does.
        if (mCacheRedirectCount >= RequestHandle.MAX_REDIRECT_COUNT) {
            handleError(EventHandler.ERROR_REDIRECT_LOOP, mContext.getString(
                    R.string.httpErrorRedirectLoop));
            return;
        }

        String redirectTo = mHeaders.getLocation();
        if (redirectTo != null) {
            int nativeResponse = createNativeResponse();
            redirectTo =
                    nativeRedirectedToUrl(mUrl, redirectTo, nativeResponse);
            // nativeRedirectedToUrl() may call cancel(), e.g. when redirect
            // from a https site to a http site, check mCancelled again
            if (mCancelled) {
                return;
            }
            if (redirectTo == null) {
                Log.d(LOGTAG, "Redirection failed for "
                        + mHeaders.getLocation());
                cancel();
                return;
            } else if (!URLUtil.isNetworkUrl(redirectTo)) {
                final String text = mContext
                        .getString(R.string.open_permission_deny)
                        + "\n" + redirectTo;
                nativeAddData(text.getBytes(), text.length());
                nativeFinished();
                clearNativeLoader();
                return;
            }

            if (mOriginalUrl == null) {
                mOriginalUrl = mUrl;
            }

            // Cache the redirect response
            if (mCacheResult != null) {
                if (getErrorID() == OK) {
                    CacheManager.saveCacheFile(mUrl, mCacheResult);
                }
                mCacheResult = null;
            }

            // This will strip the anchor
            setUrl(redirectTo);

            // Redirect may be in the cache
            if (mRequestHeaders == null) {
                mRequestHeaders = new HashMap<String, String>();
            }
            boolean fromCache = false;
            if (mCacheLoader != null) {
                // This is a redirect from the cache loader. Increment the
                // redirect count to avoid redirect loops.
                mCacheRedirectCount++;
                fromCache = true;
            }
            if (!checkCache(mRequestHeaders)) {
                // mRequestHandle can be null when the request was satisfied
                // by the cache, and the cache returned a redirect
                if (mRequestHandle != null) {
                    mRequestHandle.setupRedirect(mUrl, mStatusCode,
                            mRequestHeaders);
                } else {
                    // If the original request came from the cache, there is no
                    // RequestHandle, we have to create a new one through
                    // Network.requestURL.
                    Network network = Network.getInstance(getContext());
                    if (!network.requestURL(mMethod, mRequestHeaders,
                            mPostData, this)) {
                        // Signal a bad url error if we could not load the
                        // redirection.
                        handleError(EventHandler.ERROR_BAD_URL,
                                mContext.getString(R.string.httpErrorBadUrl));
                        return;
                    }
                }
                if (fromCache) {
                    // If we are coming from a cache load, we need to transfer
                    // the redirect count to the new (or old) RequestHandle to
                    // keep the redirect count in sync.
                    mRequestHandle.setRedirectCount(mCacheRedirectCount);
                }
            } else if (!fromCache) {
                // Switching from network to cache means we need to grab the
                // redirect count from the RequestHandle to keep the count in
                // sync. Add 1 to account for the current redirect.
                mCacheRedirectCount = mRequestHandle.getRedirectCount() + 1;
            }
        } else {
            commitHeaders();
            commitLoad();
            tearDown();
        }

        if (DebugFlags.LOAD_LISTENER) {
            Log.v(LOGTAG, "LoadListener.onRedirect(): redirect to: " +
                    redirectTo);
        }
    }

    /**
     * Parses the content-type header.
     * The first part only allows '-' if it follows x or X.
     */
    private static final Pattern CONTENT_TYPE_PATTERN =
            Pattern.compile("^((?:[xX]-)?[a-zA-Z\\*]+/[\\w\\+\\*-]+[\\.[\\w\\+-]+]*)$");

    /* package */ void parseContentTypeHeader(String contentType) {
        if (DebugFlags.LOAD_LISTENER) {
            Log.v(LOGTAG, "LoadListener.parseContentTypeHeader: " +
                    "contentType: " + contentType);
        }

        if (contentType != null) {
            int i = contentType.indexOf(';');
            if (i >= 0) {
                mMimeType = contentType.substring(0, i);

                int j = contentType.indexOf('=', i);
                if (j > 0) {
                    i = contentType.indexOf(';', j);
                    if (i < j) {
                        i = contentType.length();
                    }
                    mEncoding = contentType.substring(j + 1, i);
                } else {
                    mEncoding = contentType.substring(i + 1);
                }
                // Trim excess whitespace.
                mEncoding = mEncoding.trim().toLowerCase();

                if (i < contentType.length() - 1) {
                    // for data: uri the mimeType and encoding have
                    // the form image/jpeg;base64 or text/plain;charset=utf-8
                    // or text/html;charset=utf-8;base64
                    mTransferEncoding =
                            contentType.substring(i + 1).trim().toLowerCase();
                }
            } else {
                mMimeType = contentType;
            }

            // Trim leading and trailing whitespace
            mMimeType = mMimeType.trim();

            try {
                Matcher m = CONTENT_TYPE_PATTERN.matcher(mMimeType);
                if (m.find()) {
                    mMimeType = m.group(1);
                } else {
                    guessMimeType();
                }
            } catch (IllegalStateException ex) {
                guessMimeType();
            }
        }
        // Ensure mMimeType is lower case.
        mMimeType = mMimeType.toLowerCase();
    }

    /**
     * @return The HTTP-authentication object or null if there
     * is no supported scheme in the header.
     * If there are several valid schemes present, we pick the
     * strongest one. If there are several schemes of the same
     * strength, we pick the one that comes first.
     */
    private HttpAuthHeader parseAuthHeader(String header) {
        if (header != null) {
            int posMax = 256;
            int posLen = 0;
            int[] pos = new int [posMax];

            int headerLen = header.length();
            if (headerLen > 0) {
                // first, we find all unquoted instances of 'Basic' and 'Digest'
                boolean quoted = false;
                for (int i = 0; i < headerLen && posLen < posMax; ++i) {
                    if (header.charAt(i) == '\"') {
                        quoted = !quoted;
                    } else {
                        if (!quoted) {
                            if (header.regionMatches(true, i,
                                    HttpAuthHeader.BASIC_TOKEN, 0,
                                    HttpAuthHeader.BASIC_TOKEN.length())) {
                                pos[posLen++] = i;
                                continue;
                            }

                            if (header.regionMatches(true, i,
                                    HttpAuthHeader.DIGEST_TOKEN, 0,
                                    HttpAuthHeader.DIGEST_TOKEN.length())) {
                                pos[posLen++] = i;
                                continue;
                            }
                        }
                    }
                }
            }

            if (posLen > 0) {
                // consider all digest schemes first (if any)
                for (int i = 0; i < posLen; i++) {
                    if (header.regionMatches(true, pos[i],
                                HttpAuthHeader.DIGEST_TOKEN, 0,
                                HttpAuthHeader.DIGEST_TOKEN.length())) {
                        String sub = header.substring(pos[i],
                                (i + 1 < posLen ? pos[i + 1] : headerLen));

                        HttpAuthHeader rval = new HttpAuthHeader(sub);
                        if (rval.isSupportedScheme()) {
                            // take the first match
                            return rval;
                        }
                    }
                }

                // ...then consider all basic schemes (if any)
                for (int i = 0; i < posLen; i++) {
                    if (header.regionMatches(true, pos[i],
                                HttpAuthHeader.BASIC_TOKEN, 0,
                                HttpAuthHeader.BASIC_TOKEN.length())) {
                        String sub = header.substring(pos[i],
                                (i + 1 < posLen ? pos[i + 1] : headerLen));

                        HttpAuthHeader rval = new HttpAuthHeader(sub);
                        if (rval.isSupportedScheme()) {
                            // take the first match
                            return rval;
                        }
                    }
                }
            }
        }

        return null;
    }

    /**
     * If the content is a redirect or not modified we should not send
     * any data into WebCore as that will cause it create a document with
     * the data, then when we try to provide the real content, it will assert.
     *
     * @return True iff the callback should be ignored.
     */
    private boolean ignoreCallbacks() {
        return (mCancelled || mAuthHeader != null ||
                // Allow 305 (Use Proxy) to call through.
                (mStatusCode > 300 && mStatusCode < 400 && mStatusCode != 305));
    }

    /**
     * Sets the current URL associated with this load.
     */
    void setUrl(String url) {
        if (url != null) {
            mUri = null;
            if (URLUtil.isNetworkUrl(url)) {
                mUrl = URLUtil.stripAnchor(url);
                try {
                    mUri = new WebAddress(mUrl);
                } catch (ParseException e) {
                    e.printStackTrace();
                }
            } else {
                mUrl = url;
            }
        }
    }

    /**
     * Guesses MIME type if one was not specified. Defaults to 'text/html'. In
     * addition, tries to guess the MIME type based on the extension.
     *
     */
    private void guessMimeType() {
        // Data urls must have a valid mime type or a blank string for the mime
        // type (implying text/plain).
        if (URLUtil.isDataUrl(mUrl) && mMimeType.length() != 0) {
            cancel();
            final String text = mContext.getString(R.string.httpErrorBadUrl);
            handleError(EventHandler.ERROR_BAD_URL, text);
        } else {
            // Note: This is ok because this is used only for the main content
            // of frames. If no content-type was specified, it is fine to
            // default to text/html.
            mMimeType = "text/html";
            String newMimeType = guessMimeTypeFromExtension(mUrl);
            if (newMimeType != null) {
                mMimeType = newMimeType;
            }
        }
    }

    /**
     * guess MIME type based on the file extension.
     */
    private String guessMimeTypeFromExtension(String url) {
        // PENDING: need to normalize url
        if (DebugFlags.LOAD_LISTENER) {
            Log.v(LOGTAG, "guessMimeTypeFromExtension: url = " + url);
        }

        return MimeTypeMap.getSingleton().getMimeTypeFromExtension(
                MimeTypeMap.getFileExtensionFromUrl(url));
    }

    /**
     * Either send a message to ourselves or queue the message if this is a
     * synchronous load.
     */
    private void sendMessageInternal(Message msg) {
        if (mSynchronous) {
            mMessageQueue.add(msg);
        } else {
            sendMessage(msg);
        }
    }

    /**
     * Cycle through our messages for synchronous loads.
     */
    /* package */ void loadSynchronousMessages() {
        if (DebugFlags.LOAD_LISTENER && !mSynchronous) {
            throw new AssertionError();
        }
        // Note: this can be called twice if it is a synchronous network load,
        // and there is a cache, but it needs to go to network to validate. If 
        // validation succeed, the CacheLoader is used so this is first called 
        // from http thread. Then it is called again from WebViewCore thread 
        // after the load is completed. So make sure the queue is cleared but
        // don't set it to null.
        for (int size = mMessageQueue.size(); size > 0; size--) {
            handleMessage(mMessageQueue.remove(0));
        }
    }

    //=========================================================================
    // native functions
    //=========================================================================

    /**
     * Create a new native response object.
     * @param url The url of the resource.
     * @param statusCode The HTTP status code.
     * @param statusText The HTTP status text.
     * @param mimeType HTTP content-type.
     * @param expectedLength An estimate of the content length or the length
     *                       given by the server.
     * @param encoding HTTP encoding.
     * @return The native response pointer.
     */
    private native int nativeCreateResponse(String url, int statusCode,
            String statusText, String mimeType, long expectedLength,
            String encoding);

    /**
     * Add a response header to the native object.
     * @param nativeResponse The native pointer.
     * @param key String key.
     * @param val String value.
     */
    private native void nativeSetResponseHeader(int nativeResponse, String key,
            String val);

    /**
     * Dispatch the response.
     * @param nativeResponse The native pointer.
     */
    private native void nativeReceivedResponse(int nativeResponse);

    /**
     * Add data to the loader.
     * @param data Byte array of data.
     * @param length Number of objects in data.
     */
    private native void nativeAddData(byte[] data, int length);

    /**
     * Tell the loader it has finished.
     */
    private native void nativeFinished();

    /**
     * tell the loader to redirect
     * @param baseUrl The base url.
     * @param redirectTo The url to redirect to.
     * @param nativeResponse The native pointer.
     * @return The new url that the resource redirected to.
     */
    private native String nativeRedirectedToUrl(String baseUrl,
            String redirectTo, int nativeResponse);

    /**
     * Tell the loader there is error
     * @param id
     * @param desc
     * @param failingUrl The url that failed.
     */
    private native void nativeError(int id, String desc, String failingUrl);

}<|MERGE_RESOLUTION|>--- conflicted
+++ resolved
@@ -674,13 +674,8 @@
      * IMPORTANT: as this is called from network thread, can't call native
      * directly
      */
-<<<<<<< HEAD
-    public void handleSslErrorRequest(SslError error) {
+    public boolean handleSslErrorRequest(SslError error) {
         if (DebugFlags.LOAD_LISTENER) {
-=======
-    public boolean handleSslErrorRequest(SslError error) {
-        if (WebView.LOGV_ENABLED) {
->>>>>>> b8802b21
             Log.v(LOGTAG,
                     "LoadListener.handleSslErrorRequest(): url:" + url() +
                     " primary error: " + error.getPrimaryError() +
