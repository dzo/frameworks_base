--- conflicted
+++ resolved
@@ -179,21 +179,17 @@
     private final ArrayList<String> mUuidIntentTracker;
     private final HashMap<RemoteService, IBluetoothCallback> mUuidCallbackTracker;
 
-<<<<<<< HEAD
-    private final HashMap<Integer, Pair<Integer, IBinder>> mServiceRecordToPid;
     private final HashMap<String, ArrayList<ParcelUuid>> mGattIntentTracker;
     private final HashMap<String, IBluetoothGattService> mGattServiceTracker;
     private final HashMap<String, IBluetoothGattService> mGattWatcherTracker;
 
     private final SortedMap<String, Integer> mGattServices;
-=======
     private static class ServiceRecordClient {
         int pid;
         IBinder binder;
         IBinder.DeathRecipient death;
     }
     private final HashMap<Integer, ServiceRecordClient> mServiceRecordToPid;
->>>>>>> 94180377
 
     private final HashMap<String, BluetoothDeviceProfileState> mDeviceProfileState;
     private final BluetoothProfileState mA2dpProfileState;
@@ -283,15 +279,11 @@
         mDeviceL2capPsmCache = new HashMap<String, Map<ParcelUuid, Integer>>();
         mUuidIntentTracker = new ArrayList<String>();
         mUuidCallbackTracker = new HashMap<RemoteService, IBluetoothCallback>();
-<<<<<<< HEAD
-        mServiceRecordToPid = new HashMap<Integer, Pair<Integer, IBinder>>();
         mGattIntentTracker = new HashMap<String, ArrayList<ParcelUuid>>();
         mGattServiceTracker = new HashMap<String, IBluetoothGattService>();
         mGattWatcherTracker = new HashMap<String, IBluetoothGattService>();
         mGattServices = new TreeMap<String, Integer>();
-=======
         mServiceRecordToPid = new HashMap<Integer, ServiceRecordClient>();
->>>>>>> 94180377
         mDeviceProfileState = new HashMap<String, BluetoothDeviceProfileState>();
         mA2dpProfileState = new BluetoothProfileState(mContext, BluetoothProfileState.A2DP);
         mHfpProfileState = new BluetoothProfileState(mContext, BluetoothProfileState.HFP);
@@ -3149,7 +3141,6 @@
         }
     }
 
-<<<<<<< HEAD
     public boolean notifyConnectA2dp(String address) {
         BluetoothDeviceProfileState state =
              mDeviceProfileState.get(address);
@@ -3163,13 +3154,8 @@
         return false;
     }
 
-    public boolean notifyIncomingConnection(String address) {
-        BluetoothDeviceProfileState state =
-             mDeviceProfileState.get(address);
-=======
     public boolean notifyIncomingConnection(String address, boolean rejected) {
         BluetoothDeviceProfileState state = mDeviceProfileState.get(address);
->>>>>>> 94180377
         if (state != null) {
             Message msg = new Message();
             if (rejected) {
