--- conflicted
+++ resolved
@@ -254,7 +254,6 @@
             <li><a href="<?cs var:toroot?>guide/topics/search/searchable-config.html">Searchable Configuration</a></li>
           </ul>
       </li>
-<<<<<<< HEAD
       <li class="toggle-list">
            <div>
                 <a href="<?cs var:toroot ?>guide/topics/testing/index.html">
@@ -283,14 +282,10 @@
             <span class="en">Device Administration</span></a>
             <span class="new">new!</span>
     </li>
-=======
-      <li><a href="<?cs var:toroot?>guide/topics/testing/testing_android.html">
-            <span class="en">Testing and Instrumentation</span>
-          </a></li>
-     <li><a href="<?cs var:toroot?>guide/topics/admin/device-admin.html">
-            <span class="en">Device Administration</span>
-         </a> <span class="new">new!</span><!-- 10/8/10 --></li>
->>>>>>> 1d58e52a
+    <li><a href="<?cs var:toroot?>guide/topics/admin/device-admin.html">
+           <span class="en">Device Administration</span>
+        </a> <span class="new">new!</span><!-- 10/8/10 -->
+    </li>
     </ul>
   </li>
 
