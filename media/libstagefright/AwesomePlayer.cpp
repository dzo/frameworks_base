/*
 * Copyright (C) 2009 The Android Open Source Project
 *
 * Licensed under the Apache License, Version 2.0 (the "License");
 * you may not use this file except in compliance with the License.
 * You may obtain a copy of the License at
 *
 *      http://www.apache.org/licenses/LICENSE-2.0
 *
 * Unless required by applicable law or agreed to in writing, software
 * distributed under the License is distributed on an "AS IS" BASIS,
 * WITHOUT WARRANTIES OR CONDITIONS OF ANY KIND, either express or implied.
 * See the License for the specific language governing permissions and
 * limitations under the License.
 */

#undef DEBUG_HDCP

//#define LOG_NDEBUG 0
#define LOG_TAG "AwesomePlayer"
#include <utils/Log.h>

#include <dlfcn.h>

#include "include/AwesomePlayer.h"
#include "include/DRMExtractor.h"
#include "include/SoftwareRenderer.h"
#include "include/NuCachedSource2.h"
#include "include/ThrottledSource.h"
#include "include/MPEG2TSExtractor.h"
#include "include/WVMExtractor.h"

#include "timedtext/TimedTextPlayer.h"

#include <binder/IPCThreadState.h>
#include <binder/IServiceManager.h>
#include <media/IMediaPlayerService.h>
#include <media/stagefright/foundation/hexdump.h>
#include <media/stagefright/foundation/ADebug.h>
#include <media/stagefright/AudioPlayer.h>
#include <media/stagefright/LPAPlayer.h>
#include <media/stagefright/DataSource.h>
#include <media/stagefright/FileSource.h>
#include <media/stagefright/MediaBuffer.h>
#include <media/stagefright/MediaDefs.h>
#include <media/stagefright/MediaExtractor.h>
#include <media/stagefright/MediaSource.h>
#include <media/stagefright/MetaData.h>
#include <media/stagefright/OMXCodec.h>

#include <surfaceflinger/Surface.h>
#include <gui/ISurfaceTexture.h>
#include <gui/SurfaceTextureClient.h>
#include <surfaceflinger/ISurfaceComposer.h>

<<<<<<< HEAD
#include <cutils/properties.h>

#include <media/stagefright/foundation/ALooper.h>
=======
>>>>>>> 94180377
#include <media/stagefright/foundation/AMessage.h>

#include <cutils/properties.h>

#define USE_SURFACE_ALLOC 1
#define FRAME_DROP_FREQ 0

namespace android {

static int64_t kLowWaterMarkUs = 2000000ll;  // 2secs
static int64_t kHighWaterMarkUs = 5000000ll;  // 5secs
static const size_t kLowWaterMarkBytes = 40000;
static const size_t kHighWaterMarkBytes = 200000;
static int64_t kVideoEarlyMarginUs = -10000LL;   //50 ms
static int64_t kVideoLateMarginUs = 100000LL;  //100 ms
static int64_t kVideoTooLateMarginUs = 500000LL;

struct AwesomeEvent : public TimedEventQueue::Event {
    AwesomeEvent(
            AwesomePlayer *player,
            void (AwesomePlayer::*method)())
        : mPlayer(player),
          mMethod(method) {
    }

protected:
    virtual ~AwesomeEvent() {}

    virtual void fire(TimedEventQueue *queue, int64_t /* now_us */) {
        (mPlayer->*mMethod)();
    }

private:
    AwesomePlayer *mPlayer;
    void (AwesomePlayer::*mMethod)();

    AwesomeEvent(const AwesomeEvent &);
    AwesomeEvent &operator=(const AwesomeEvent &);
};

struct AwesomeLocalRenderer : public AwesomeRenderer {
    AwesomeLocalRenderer(
            const sp<ANativeWindow> &nativeWindow, const sp<MetaData> &meta)
        : mTarget(new SoftwareRenderer(nativeWindow, meta)) {
    }

    virtual void render(MediaBuffer *buffer) {
        render((const uint8_t *)buffer->data() + buffer->range_offset(),
               buffer->range_length());
    }

    void render(const void *data, size_t size) {
        mTarget->render(data, size, NULL);
    }

protected:
    virtual ~AwesomeLocalRenderer() {
        delete mTarget;
        mTarget = NULL;
    }

private:
    SoftwareRenderer *mTarget;

    AwesomeLocalRenderer(const AwesomeLocalRenderer &);
    AwesomeLocalRenderer &operator=(const AwesomeLocalRenderer &);;
};

struct AwesomeNativeWindowRenderer : public AwesomeRenderer {
    AwesomeNativeWindowRenderer(
            const sp<ANativeWindow> &nativeWindow,
            int32_t rotationDegrees)
        : mNativeWindow(nativeWindow) {
        applyRotation(rotationDegrees);
    }

    virtual void render(MediaBuffer *buffer) {
        int64_t timeUs;
        CHECK(buffer->meta_data()->findInt64(kKeyTime, &timeUs));
        native_window_set_buffers_timestamp(mNativeWindow.get(), timeUs * 1000);
        status_t err = mNativeWindow->queueBuffer(
                mNativeWindow.get(), buffer->graphicBuffer().get());
        if (err != 0) {
            LOGE("queueBuffer failed with error %s (%d)", strerror(-err),
                    -err);
            return;
        }

        sp<MetaData> metaData = buffer->meta_data();
        metaData->setInt32(kKeyRendered, 1);
    }

protected:
    virtual ~AwesomeNativeWindowRenderer() {}

private:
    sp<ANativeWindow> mNativeWindow;

    void applyRotation(int32_t rotationDegrees) {
        uint32_t transform;
        switch (rotationDegrees) {
            case 0: transform = 0; break;
            case 90: transform = HAL_TRANSFORM_ROT_90; break;
            case 180: transform = HAL_TRANSFORM_ROT_180; break;
            case 270: transform = HAL_TRANSFORM_ROT_270; break;
            default: transform = 0; break;
        }

        if (transform) {
            CHECK_EQ(0, native_window_set_buffers_transform(
                        mNativeWindow.get(), transform));
        }
    }

    AwesomeNativeWindowRenderer(const AwesomeNativeWindowRenderer &);
    AwesomeNativeWindowRenderer &operator=(
            const AwesomeNativeWindowRenderer &);
};

// To collect the decoder usage
void addBatteryData(uint32_t params) {
    sp<IBinder> binder =
        defaultServiceManager()->getService(String16("media.player"));
    sp<IMediaPlayerService> service = interface_cast<IMediaPlayerService>(binder);
    CHECK(service.get() != NULL);

    service->addBatteryData(params);
}

////////////////////////////////////////////////////////////////////////////////
AwesomePlayer::AwesomePlayer()
    : mQueueStarted(false),
      mUIDValid(false),
      mTimeSource(NULL),
      mVideoRendererIsPreview(false),
      mAudioPlayer(NULL),
      mDisplayWidth(0),
      mDisplayHeight(0),
      mFlags(0),
      mExtractorFlags(0),
      mVideoBuffer(NULL),
      mDecryptHandle(NULL),
      mLastVideoTimeUs(-1),
      mTextPlayer(NULL) {
    CHECK_EQ(mClient.connect(), (status_t)OK);

    DataSource::RegisterDefaultSniffers();

    mVideoEvent = new AwesomeEvent(this, &AwesomePlayer::onVideoEvent);
    mVideoEventPending = false;
    mStreamDoneEvent = new AwesomeEvent(this, &AwesomePlayer::onStreamDone);
    mStreamDoneEventPending = false;
    mBufferingEvent = new AwesomeEvent(this, &AwesomePlayer::onBufferingUpdate);
    mBufferingEventPending = false;
    mVideoLagEvent = new AwesomeEvent(this, &AwesomePlayer::onVideoLagUpdate);
    mVideoEventPending = false;

    mCheckAudioStatusEvent = new AwesomeEvent(
            this, &AwesomePlayer::onCheckAudioStatus);

    mAudioStatusEventPending = false;

    // for qualcomm statistics profiling
    char value[PROPERTY_VALUE_MAX];
    mStatistics = false;
    property_get("persist.debug.sf.statistics", value, "0");
    if(atoi(value)) mStatistics = true;
    {
        Mutex::Autolock autoLock(mStatsLock);
        mStats.mNumVideoFramesDecoded = 0;
        mStats.mNumVideoFramesDropped = 0;

        mStats.mConsecutiveFramesDropped = 0;
        mStats.mCatchupTimeStart = 0;
        mStats.mNumTimesSyncLoss = 0;
        mStats.mMaxEarlyDelta = 0;
        mStats.mMaxLateDelta = 0;
        mStats.mMaxTimeSyncLoss = 0;
        mStats.mTotalFrames = 0;
        mStats.mLastFrame = 0;
        mStats.mLastFrameUs = 0;
        mStats.mStatisticsFrames = 0;
        mStats.mFPSSumUs = 0;
    }
    reset();
}

AwesomePlayer::~AwesomePlayer() {
    if (mQueueStarted) {
        mQueue.stop();
    }

    if (mStatistics) {
        Mutex::Autolock autoLock(mStatsLock);
        LOGW("=========================================================");
        LOGW("Average Frames Per Second: %.4f", mStats.mFPSSumUs/((double)mStats.mStatisticsFrames));
        LOGW("========================================================");
    }

    reset();

    mClient.disconnect();
}

void AwesomePlayer::cancelPlayerEvents(bool keepNotifications) {
    mQueue.cancelEvent(mVideoEvent->eventID());
    mVideoEventPending = false;
    mQueue.cancelEvent(mVideoLagEvent->eventID());
    mVideoLagEventPending = false;

    if (!keepNotifications) {
        mQueue.cancelEvent(mStreamDoneEvent->eventID());
        mStreamDoneEventPending = false;
        mQueue.cancelEvent(mCheckAudioStatusEvent->eventID());
        mAudioStatusEventPending = false;

        mQueue.cancelEvent(mBufferingEvent->eventID());
        mBufferingEventPending = false;
    }
}

void AwesomePlayer::setListener(const wp<MediaPlayerBase> &listener) {
    Mutex::Autolock autoLock(mLock);
    mListener = listener;
}

void AwesomePlayer::setUID(uid_t uid) {
    LOGV("AwesomePlayer running on behalf of uid %d", uid);

    mUID = uid;
    mUIDValid = true;
}

status_t AwesomePlayer::setDataSource(
        const char *uri, const KeyedVector<String8, String8> *headers) {
    Mutex::Autolock autoLock(mLock);
    return setDataSource_l(uri, headers);
}

status_t AwesomePlayer::setDataSource_l(
        const char *uri, const KeyedVector<String8, String8> *headers) {
    reset_l();

    mUri = uri;

    if (headers) {
        mUriHeaders = *headers;

        ssize_t index = mUriHeaders.indexOfKey(String8("x-hide-urls-from-log"));
        if (index >= 0) {
            // Browser is in "incognito" mode, suppress logging URLs.

            // This isn't something that should be passed to the server.
            mUriHeaders.removeItemsAt(index);

            modifyFlags(INCOGNITO, SET);
        }
    }

    if (!(mFlags & INCOGNITO)) {
        LOGI("setDataSource_l('%s')", mUri.string());
    } else {
        LOGI("setDataSource_l(URL suppressed)");
    }

    // The actual work will be done during preparation in the call to
    // ::finishSetDataSource_l to avoid blocking the calling thread in
    // setDataSource for any significant time.

    {
        Mutex::Autolock autoLock(mStatsLock);
        mStats.mFd = -1;
        mStats.mURI = mUri;
    }

    return OK;
}

status_t AwesomePlayer::setDataSource(
        int fd, int64_t offset, int64_t length) {
    Mutex::Autolock autoLock(mLock);

    reset_l();

    sp<DataSource> dataSource = new FileSource(fd, offset, length);

    status_t err = dataSource->initCheck();

    if (err != OK) {
        return err;
    }

    mFileSource = dataSource;

    {
        Mutex::Autolock autoLock(mStatsLock);
        mStats.mFd = fd;
        mStats.mURI = String8();
    }

    return setDataSource_l(dataSource);
}

status_t AwesomePlayer::setDataSource(const sp<IStreamSource> &source) {
    return INVALID_OPERATION;
}

status_t AwesomePlayer::setDataSource_l(
        const sp<DataSource> &dataSource) {
    sp<MediaExtractor> extractor = MediaExtractor::Create(dataSource);

    if (extractor == NULL) {
        return UNKNOWN_ERROR;
    }

    dataSource->getDrmInfo(mDecryptHandle, &mDrmManagerClient);
    if (mDecryptHandle != NULL) {
        CHECK(mDrmManagerClient);
        if (RightsStatus::RIGHTS_VALID != mDecryptHandle->status) {
            notifyListener_l(MEDIA_ERROR, MEDIA_ERROR_UNKNOWN, ERROR_DRM_NO_LICENSE);
        }
    }

    return setDataSource_l(extractor);
}

status_t AwesomePlayer::setDataSource_l(const sp<MediaExtractor> &extractor) {
    // Attempt to approximate overall stream bitrate by summing all
    // tracks' individual bitrates, if not all of them advertise bitrate,
    // we have to fail.

    int64_t totalBitRate = 0;

    for (size_t i = 0; i < extractor->countTracks(); ++i) {
        sp<MetaData> meta = extractor->getTrackMetaData(i);

        int32_t bitrate;
        if (!meta->findInt32(kKeyBitRate, &bitrate)) {
            const char *mime;
            CHECK(meta->findCString(kKeyMIMEType, &mime));
            LOGV("track of type '%s' does not publish bitrate", mime);

            totalBitRate = -1;
            break;
        }

        totalBitRate += bitrate;
    }

    mBitrate = totalBitRate;

    LOGV("mBitrate = %lld bits/sec", mBitrate);

    {
        Mutex::Autolock autoLock(mStatsLock);
        mStats.mBitrate = mBitrate;
        mStats.mTracks.clear();
        mStats.mAudioTrackIndex = -1;
        mStats.mVideoTrackIndex = -1;
    }

    bool haveAudio = false;
    bool haveVideo = false;
    for (size_t i = 0; i < extractor->countTracks(); ++i) {
        sp<MetaData> meta = extractor->getTrackMetaData(i);

        const char *_mime;
        CHECK(meta->findCString(kKeyMIMEType, &_mime));

        String8 mime = String8(_mime);

        if (!haveVideo && !strncasecmp(mime.string(), "video/", 6)) {
            setVideoSource(extractor->getTrack(i));
            haveVideo = true;

            // Set the presentation/display size
            int32_t displayWidth, displayHeight;
            bool success = meta->findInt32(kKeyDisplayWidth, &displayWidth);
            if (success) {
                success = meta->findInt32(kKeyDisplayHeight, &displayHeight);
            }
            if (success) {
                mDisplayWidth = displayWidth;
                mDisplayHeight = displayHeight;
            }

            {
                Mutex::Autolock autoLock(mStatsLock);
                mStats.mVideoTrackIndex = mStats.mTracks.size();
                mStats.mTracks.push();
                TrackStat *stat =
                    &mStats.mTracks.editItemAt(mStats.mVideoTrackIndex);
                stat->mMIME = mime.string();
            }
        } else if (!haveAudio && !strncasecmp(mime.string(), "audio/", 6)) {
            setAudioSource(extractor->getTrack(i));
            haveAudio = true;

            {
                Mutex::Autolock autoLock(mStatsLock);
                mStats.mAudioTrackIndex = mStats.mTracks.size();
                mStats.mTracks.push();
                TrackStat *stat =
                    &mStats.mTracks.editItemAt(mStats.mAudioTrackIndex);
                stat->mMIME = mime.string();
            }

            if (!strcasecmp(mime.string(), MEDIA_MIMETYPE_AUDIO_VORBIS)) {
                // Only do this for vorbis audio, none of the other audio
                // formats even support this ringtone specific hack and
                // retrieving the metadata on some extractors may turn out
                // to be very expensive.
                sp<MetaData> fileMeta = extractor->getMetaData();
                int32_t loop;
                if (fileMeta != NULL
                        && fileMeta->findInt32(kKeyAutoLoop, &loop) && loop != 0) {
                    modifyFlags(AUTO_LOOPING, SET);
                }
            }
        } else if (!strcasecmp(mime.string(), MEDIA_MIMETYPE_TEXT_3GPP)) {
            addTextSource(extractor->getTrack(i));
        }
    }

    if (!haveAudio && !haveVideo) {
        return UNKNOWN_ERROR;
    }

    mExtractorFlags = extractor->flags();

    return OK;
}

void AwesomePlayer::reset() {
    Mutex::Autolock autoLock(mLock);
    reset_l();
}

void AwesomePlayer::reset_l() {
    mDisplayWidth = 0;
    mDisplayHeight = 0;

    if (mDecryptHandle != NULL) {
            mDrmManagerClient->setPlaybackStatus(mDecryptHandle,
                    Playback::STOP, 0);
            mDecryptHandle = NULL;
            mDrmManagerClient = NULL;
    }

    if (mFlags & PLAYING) {
        uint32_t params = IMediaPlayerService::kBatteryDataTrackDecoder;
        if ((mAudioSource != NULL) && (mAudioSource != mAudioTrack)) {
            params |= IMediaPlayerService::kBatteryDataTrackAudio;
        }
        if (mVideoSource != NULL) {
            params |= IMediaPlayerService::kBatteryDataTrackVideo;
        }
        addBatteryData(params);
    }

    if (mFlags & PREPARING) {
        modifyFlags(PREPARE_CANCELLED, SET);
        if (mConnectingDataSource != NULL) {
            LOGI("interrupting the connection process");
            mConnectingDataSource->disconnect();
        }

        if (mFlags & PREPARING_CONNECTED) {
            // We are basically done preparing, we're just buffering
            // enough data to start playback, we can safely interrupt that.
            finishAsyncPrepare_l();
        }
    }

    while (mFlags & PREPARING) {
        mPreparedCondition.wait(mLock);
    }

    cancelPlayerEvents();
    if(mStatistics && mVideoSource != NULL){
        Mutex::Autolock autolock(mStatsLock);
        logStatistics();
        logSyncLoss();
    }

    mWVMExtractor.clear();
    mCachedSource.clear();
    mAudioTrack.clear();
    mVideoTrack.clear();

    // Shutdown audio first, so that the respone to the reset request
    // appears to happen instantaneously as far as the user is concerned
    // If we did this later, audio would continue playing while we
    // shutdown the video-related resources and the player appear to
    // not be as responsive to a reset request.
    if ((mAudioPlayer == NULL || !(mFlags & AUDIOPLAYER_STARTED))
            && mAudioSource != NULL) {
        // If we had an audio player, it would have effectively
        // taken possession of the audio source and stopped it when
        // _it_ is stopped. Otherwise this is still our responsibility.
        mAudioSource->stop();
    }
    mAudioSource.clear();

    mTimeSource = NULL;
    delete mAudioPlayer;

    mAudioPlayer = NULL;

    if (mTextPlayer != NULL) {
        delete mTextPlayer;
        mTextPlayer = NULL;
    }

    mVideoRenderer.clear();

    if (mVideoSource != NULL) {
        shutdownVideoDecoder_l();
    }

    mDurationUs = -1;
    modifyFlags(0, ASSIGN);
    mExtractorFlags = 0;
    mTimeSourceDeltaUs = 0;
    mVideoTimeUs = 0;

    mSeeking = NO_SEEK;
    mSeekNotificationSent = true;
    mSeekTimeUs = 0;

    mUri.setTo("");
    mUriHeaders.clear();

    mFileSource.clear();

    mBitrate = -1;
    mLastVideoTimeUs = -1;

    {
        Mutex::Autolock autoLock(mStatsLock);
        mStats.mFd = -1;
        mStats.mURI = String8();
        mStats.mBitrate = -1;
        mStats.mAudioTrackIndex = -1;
        mStats.mVideoTrackIndex = -1;
        mStats.mVideoWidth = -1;
        mStats.mVideoHeight = -1;
        mStats.mFlags = 0;
        mStats.mTracks.clear();
    }

    mWatchForAudioSeekComplete = false;
    mWatchForAudioEOS = false;
}

void AwesomePlayer::notifyListener_l(int msg, int ext1, int ext2) {
    if (mListener != NULL) {
        sp<MediaPlayerBase> listener = mListener.promote();

        if (listener != NULL) {
            listener->sendEvent(msg, ext1, ext2);
        }
    }
}

bool AwesomePlayer::getBitrate(int64_t *bitrate) {
    off64_t size;
    if (mDurationUs >= 0 && mCachedSource != NULL
            && mCachedSource->getSize(&size) == OK) {
        *bitrate = size * 8000000ll / mDurationUs;  // in bits/sec
        return true;
    }

    if (mBitrate >= 0) {
        *bitrate = mBitrate;
        return true;
    }

    *bitrate = 0;

    return false;
}

// Returns true iff cached duration is available/applicable.
bool AwesomePlayer::getCachedDuration_l(int64_t *durationUs, bool *eos) {
    int64_t bitrate;

    if (mCachedSource != NULL && getBitrate(&bitrate)) {
        status_t finalStatus;
        size_t cachedDataRemaining = mCachedSource->approxDataRemaining(&finalStatus);
        *durationUs = cachedDataRemaining * 8000000ll / bitrate;
        *eos = (finalStatus != OK);
        return true;
    } else if (mWVMExtractor != NULL) {
        status_t finalStatus;
        *durationUs = mWVMExtractor->getCachedDurationUs(&finalStatus);
        *eos = (finalStatus != OK);
        return true;
    }

    return false;
}

void AwesomePlayer::ensureCacheIsFetching_l() {
    if (mCachedSource != NULL) {
        mCachedSource->resumeFetchingIfNecessary();
    }
}

void AwesomePlayer::onVideoLagUpdate() {
    Mutex::Autolock autoLock(mLock);
    if (!mVideoLagEventPending) {
        return;
    }
    mVideoLagEventPending = false;

    int64_t audioTimeUs = mAudioPlayer->getMediaTimeUs();
    int64_t videoLateByUs = audioTimeUs - mVideoTimeUs;

    if (!(mFlags & VIDEO_AT_EOS) && videoLateByUs > 300000ll) {
        LOGV("video late by %lld ms.", videoLateByUs / 1000ll);

        notifyListener_l(
                MEDIA_INFO,
                MEDIA_INFO_VIDEO_TRACK_LAGGING,
                videoLateByUs / 1000ll);
    }

    postVideoLagEvent_l();
}

void AwesomePlayer::onBufferingUpdate() {
    Mutex::Autolock autoLock(mLock);
    if (!mBufferingEventPending) {
        return;
    }
    mBufferingEventPending = false;
    bool cacheFull = false;

    if (mCachedSource != NULL) {
        status_t finalStatus;
        size_t cachedDataRemaining = mCachedSource->approxDataRemaining(&finalStatus);
        bool eos = (finalStatus != OK);
        cacheFull = mCachedSource->isCacheFull();

        if (eos) {
            if (finalStatus == ERROR_END_OF_STREAM) {
                notifyListener_l(MEDIA_BUFFERING_UPDATE, 100);
            }
            if (mFlags & PREPARING) {
                LOGI("cache has reached EOS, prepare is done.");
                finishAsyncPrepare_l();
            }
        } else {
            int64_t bitrate;
            if (getBitrate(&bitrate)) {
                size_t cachedSize = mCachedSource->cachedSize();
                int64_t cachedDurationUs = cachedSize * 8000000ll / bitrate;

                int percentage = 100.0 * (double)cachedDurationUs / mDurationUs;
                if (percentage > 100) {
                    percentage = 100;
                }

                notifyListener_l(MEDIA_BUFFERING_UPDATE, percentage);
            } else {
                // We don't know the bitrate of the stream, use absolute size
                // limits to maintain the cache.

                if ((mFlags & PLAYING) && !eos
                        && (cachedDataRemaining < kLowWaterMarkBytes)) {
                    LOGI("cache is running low (< %d) , pausing.",
                         kLowWaterMarkBytes);
                    modifyFlags(CACHE_UNDERRUN, SET);
                    pause_l();
                    ensureCacheIsFetching_l();
                    sendCacheStats();
                    notifyListener_l(MEDIA_INFO, MEDIA_INFO_BUFFERING_START);
                } else if (eos || cachedDataRemaining > kHighWaterMarkBytes || cacheFull) {
                    if (mFlags & CACHE_UNDERRUN) {
                        LOGI("cache has filled up (> %d), resuming.",
                             kHighWaterMarkBytes);
                        modifyFlags(CACHE_UNDERRUN, CLEAR);
                        play_l();
                        notifyListener_l(MEDIA_INFO, MEDIA_INFO_BUFFERING_END);
                    } else if (mFlags & PREPARING) {
                        LOGV("cache has filled up (> %d), prepare is done",
                             kHighWaterMarkBytes);
                        finishAsyncPrepare_l();
                    }
                }
            }
        }
    } else if (mWVMExtractor != NULL) {
        status_t finalStatus;

        int64_t cachedDurationUs
            = mWVMExtractor->getCachedDurationUs(&finalStatus);

        bool eos = (finalStatus != OK);

        if (eos) {
            if (finalStatus == ERROR_END_OF_STREAM) {
                notifyListener_l(MEDIA_BUFFERING_UPDATE, 100);
            }
            if (mFlags & PREPARING) {
                LOGV("cache has reached EOS, prepare is done.");
                finishAsyncPrepare_l();
            }
        } else {
            int percentage = 100.0 * (double)cachedDurationUs / mDurationUs;
            if (percentage > 100) {
                percentage = 100;
            }

            notifyListener_l(MEDIA_BUFFERING_UPDATE, percentage);
        }
    }

    int64_t cachedDurationUs;
    bool eos;
    if (getCachedDuration_l(&cachedDurationUs, &eos)) {
        LOGV("cachedDurationUs = %.2f secs, eos=%d",
             cachedDurationUs / 1E6, eos);

        if ((mFlags & PLAYING) && !eos
                && (cachedDurationUs < kLowWaterMarkUs)) {
            LOGI("cache is running low (%.2f secs) , pausing.",
                 cachedDurationUs / 1E6);
            modifyFlags(CACHE_UNDERRUN, SET);
            pause_l();
            ensureCacheIsFetching_l();
            sendCacheStats();
            notifyListener_l(MEDIA_INFO, MEDIA_INFO_BUFFERING_START);
<<<<<<< HEAD
        } else if (eos || cachedDurationUs > kHighWaterMarkUs || cacheFull) {
=======
        } else if (eos || cachedDurationUs > kHighWaterMarkUs) {
>>>>>>> 94180377
            if (mFlags & CACHE_UNDERRUN) {
                LOGI("cache has filled up (%.2f secs), resuming.",
                     cachedDurationUs / 1E6);
                modifyFlags(CACHE_UNDERRUN, CLEAR);
                play_l();
                notifyListener_l(MEDIA_INFO, MEDIA_INFO_BUFFERING_END);
            } else if (mFlags & PREPARING) {
                LOGV("cache has filled up (%.2f secs), prepare is done",
                     cachedDurationUs / 1E6);
                finishAsyncPrepare_l();
            }
        }
    }

    postBufferingEvent_l();
}

void AwesomePlayer::sendCacheStats() {
    sp<MediaPlayerBase> listener = mListener.promote();
    if (listener != NULL && mCachedSource != NULL) {
        int32_t kbps = 0;
        status_t err = mCachedSource->getEstimatedBandwidthKbps(&kbps);
        if (err == OK) {
            listener->sendEvent(
                MEDIA_INFO, MEDIA_INFO_NETWORK_BANDWIDTH, kbps);
        }
    }
}

void AwesomePlayer::onStreamDone() {
    // Posted whenever any stream finishes playing.

    Mutex::Autolock autoLock(mLock);
    if (!mStreamDoneEventPending) {
        return;
    }
    mStreamDoneEventPending = false;

    if (mStreamDoneStatus != ERROR_END_OF_STREAM) {
        LOGV("MEDIA_ERROR %d", mStreamDoneStatus);

        notifyListener_l(
                MEDIA_ERROR, MEDIA_ERROR_UNKNOWN, mStreamDoneStatus);

        pause_l(true /* at eos */);

        modifyFlags(AT_EOS, SET);
        return;
    }

    const bool allDone =
        (mVideoSource == NULL || (mFlags & VIDEO_AT_EOS))
            && (mAudioSource == NULL || (mFlags & AUDIO_AT_EOS));

    if (!allDone) {
        return;
    }

    if ((mFlags & LOOPING)
            || ((mFlags & AUTO_LOOPING)
                && (mAudioSink == NULL || mAudioSink->realtime()))) {
        // Don't AUTO_LOOP if we're being recorded, since that cannot be
        // turned off and recording would go on indefinitely.

        seekTo_l(0);

        if (mVideoSource != NULL) {
            postVideoEvent_l();

            if(mStatistics)
            {
                Mutex::Autolock autolock(mStatsLock);
                logStatistics();
                logSyncLoss();
            }
        }
    } else {
        LOGV("MEDIA_PLAYBACK_COMPLETE");
        notifyListener_l(MEDIA_PLAYBACK_COMPLETE);

        pause_l(true /* at eos */);

        modifyFlags(AT_EOS, SET);
    }
}

status_t AwesomePlayer::play() {
    Mutex::Autolock autoLock(mLock);

    modifyFlags(CACHE_UNDERRUN, CLEAR);

    return play_l();
}

status_t AwesomePlayer::play_l() {
    modifyFlags(SEEK_PREVIEW, CLEAR);

    if (mFlags & PLAYING) {
        return OK;
    }

    if (!(mFlags & PREPARED)) {
        status_t err = prepare_l();

        if (err != OK) {
            return err;
        }
    }

    modifyFlags(PLAYING, SET);
    modifyFlags(FIRST_FRAME, SET);

    if (mDecryptHandle != NULL) {
        int64_t position;
        getPosition(&position);
        mDrmManagerClient->setPlaybackStatus(mDecryptHandle,
                Playback::START, position / 1000);
    }

    if (mAudioSource != NULL) {
        if (mAudioPlayer == NULL) {
            if (mAudioSink != NULL) {
                sp<MetaData> format = mAudioTrack->getFormat();
                const char *mime;
                bool success = format->findCString(kKeyMIMEType, &mime);
                CHECK(success);

                int64_t durationUs;
                success = format->findInt64(kKeyDuration, &durationUs);
                /*
                 * Some clips may not have kKeyDuration set, especially so for clips in a MP3
                 * container with the Frames field absent in the Xing header.
                 */
                if (!success)
                    durationUs = 0;

                LOGV("LPAPlayer::getObjectsAlive() %d",LPAPlayer::objectsAlive);
                int32_t isFormatAdif = 0;
                format->findInt32(kkeyAacFormatAdif, &isFormatAdif);

                char lpaDecode[128];
                property_get("lpa.decode",lpaDecode,"0");
                if(strcmp("true",lpaDecode) == 0)
                {
                    LOGV("LPAPlayer::getObjectsAlive() %d",LPAPlayer::objectsAlive);
                    if ( durationUs > 60000000 && !isFormatAdif
                         &&(!strcasecmp(mime, MEDIA_MIMETYPE_AUDIO_MPEG) || !strcasecmp(mime,MEDIA_MIMETYPE_AUDIO_AAC))
                         && LPAPlayer::objectsAlive == 0 && mVideoSource == NULL) {
                        LOGE("LPAPlayer created, LPA MODE detected mime %s duration %d\n", mime, durationUs);
                        bool initCheck =  false;
                        mAudioPlayer = new LPAPlayer(mAudioSink, initCheck, this);
                        if(!initCheck) {
                            delete mAudioPlayer;
                            mAudioPlayer = NULL;
                        }
                    }
                }
                if(mAudioPlayer == NULL) {
                    LOGE("AudioPlayer created, Non-LPA mode mime %s duration %d\n", mime, durationUs);
                    mAudioPlayer = new AudioPlayer(mAudioSink, this);
                }

                LOGV("Setting Audio source");
                mAudioPlayer->setSource(mAudioSource);

                mTimeSource = mAudioPlayer;

                // If there was a seek request before we ever started,
                // honor the request now.
                // Make sure to do this before starting the audio player
                // to avoid a race condition.
                seekAudioIfNecessary_l();
            }
        }

        CHECK(!(mFlags & AUDIO_RUNNING));

        if (mVideoSource == NULL) {
            // We don't want to post an error notification at this point,
            // the error returned from MediaPlayer::start() will suffice.

            status_t err = startAudioPlayer_l(
                    false /* sendErrorNotification */);

            if (err != OK) {
                delete mAudioPlayer;
                mAudioPlayer = NULL;

                modifyFlags((PLAYING | FIRST_FRAME), CLEAR);

                if (mDecryptHandle != NULL) {
                    mDrmManagerClient->setPlaybackStatus(
                            mDecryptHandle, Playback::STOP, 0);
                }

                return err;
            }
        }
    }

    if (mTimeSource == NULL && mAudioPlayer == NULL) {
        mTimeSource = &mSystemTimeSource;
    }

    if(mStatistics) {
        Mutex::Autolock autoLock(mStatsLock);
        mStats.mFirstFrameLatencyStartUs = getTimeOfDayUs();
        mStats.mVeryFirstFrame = true;
    }

    if (mVideoSource != NULL) {
        // Kick off video playback
        postVideoEvent_l();

        if (mAudioSource != NULL && mVideoSource != NULL) {
            postVideoLagEvent_l();
        }
    }

    if (mFlags & AT_EOS) {
        // Legacy behaviour, if a stream finishes playing and then
        // is started again, we play from the start...
        seekTo_l(0);
    }

    uint32_t params = IMediaPlayerService::kBatteryDataCodecStarted
        | IMediaPlayerService::kBatteryDataTrackDecoder;
    if ((mAudioSource != NULL) && (mAudioSource != mAudioTrack)) {
        params |= IMediaPlayerService::kBatteryDataTrackAudio;
    }
    if (mVideoSource != NULL) {
        params |= IMediaPlayerService::kBatteryDataTrackVideo;
    }
    addBatteryData(params);

    return OK;
}

status_t AwesomePlayer::startAudioPlayer_l(bool sendErrorNotification) {
    CHECK(!(mFlags & AUDIO_RUNNING));

    if (mAudioSource == NULL || mAudioPlayer == NULL) {
        return OK;
    }

    if (!(mFlags & AUDIOPLAYER_STARTED)) {
        modifyFlags(AUDIOPLAYER_STARTED, SET);

        bool wasSeeking = mAudioPlayer->isSeeking();

        // We've already started the MediaSource in order to enable
        // the prefetcher to read its data.
        status_t err = mAudioPlayer->start(
                true /* sourceAlreadyStarted */);

        if (err != OK) {
            if (sendErrorNotification) {
                notifyListener_l(MEDIA_ERROR, MEDIA_ERROR_UNKNOWN, err);
            }

            return err;
        }

        if (wasSeeking) {
            CHECK(!mAudioPlayer->isSeeking());

            // We will have finished the seek while starting the audio player.
            postAudioSeekComplete();
        }
    } else {
        mAudioPlayer->resume();
    }

    modifyFlags(AUDIO_RUNNING, SET);

    mWatchForAudioEOS = true;

    return OK;
}

void AwesomePlayer::notifyVideoSize_l() {
    sp<MetaData> meta = mVideoSource->getFormat();

    int32_t cropLeft, cropTop, cropRight, cropBottom;
    if (!meta->findRect(
                kKeyCropRect, &cropLeft, &cropTop, &cropRight, &cropBottom)) {
        int32_t width, height;
        CHECK(meta->findInt32(kKeyWidth, &width));
        CHECK(meta->findInt32(kKeyHeight, &height));

        cropLeft = cropTop = 0;
        cropRight = width - 1;
        cropBottom = height - 1;

        LOGV("got dimensions only %d x %d", width, height);
    } else {
        LOGV("got crop rect %d, %d, %d, %d",
             cropLeft, cropTop, cropRight, cropBottom);
    }

    int32_t displayWidth;
    if (meta->findInt32(kKeyDisplayWidth, &displayWidth)) {
        LOGV("Display width changed (%d=>%d)", mDisplayWidth, displayWidth);
        mDisplayWidth = displayWidth;
    }
    int32_t displayHeight;
    if (meta->findInt32(kKeyDisplayHeight, &displayHeight)) {
        LOGV("Display height changed (%d=>%d)", mDisplayHeight, displayHeight);
        mDisplayHeight = displayHeight;
    }

    int32_t usableWidth = cropRight - cropLeft + 1;
    int32_t usableHeight = cropBottom - cropTop + 1;
    if (mDisplayWidth != 0) {
        usableWidth = mDisplayWidth;
    }
    if (mDisplayHeight != 0) {
        usableHeight = mDisplayHeight;
    }

    {
        Mutex::Autolock autoLock(mStatsLock);
        mStats.mVideoWidth = usableWidth;
        mStats.mVideoHeight = usableHeight;
    }

    int32_t rotationDegrees;
    if (!mVideoTrack->getFormat()->findInt32(
                kKeyRotation, &rotationDegrees)) {
        rotationDegrees = 0;
    }

    if (rotationDegrees == 90 || rotationDegrees == 270) {
        notifyListener_l(
                MEDIA_SET_VIDEO_SIZE, usableHeight, usableWidth);
    } else {
        notifyListener_l(
                MEDIA_SET_VIDEO_SIZE, usableWidth, usableHeight);
    }
}

void AwesomePlayer::initRenderer_l() {
    if (mNativeWindow == NULL) {
        return;
    }

    sp<MetaData> meta = mVideoSource->getFormat();

    int32_t format;
    const char *component;
    int32_t decodedWidth, decodedHeight;
    CHECK(meta->findInt32(kKeyColorFormat, &format));
    CHECK(meta->findCString(kKeyDecoderComponent, &component));
    CHECK(meta->findInt32(kKeyWidth, &decodedWidth));
    CHECK(meta->findInt32(kKeyHeight, &decodedHeight));

    int32_t rotationDegrees;
    if (!mVideoTrack->getFormat()->findInt32(
                kKeyRotation, &rotationDegrees)) {
        rotationDegrees = 0;
    }

    mVideoRenderer.clear();

    // Must ensure that mVideoRenderer's destructor is actually executed
    // before creating a new one.
    IPCThreadState::self()->flushCommands();

    if (USE_SURFACE_ALLOC
            && !strncmp(component, "OMX.", 4)
            && strncmp(component, "OMX.google.", 11)
            && strcmp(component, "OMX.Nvidia.mpeg2v.decode")) {
        // Hardware decoders avoid the CPU color conversion by decoding
        // directly to ANativeBuffers, so we must use a renderer that
        // just pushes those buffers to the ANativeWindow.
        mVideoRenderer =
            new AwesomeNativeWindowRenderer(mNativeWindow, rotationDegrees);
    } else {
        // Other decoders are instantiated locally and as a consequence
        // allocate their buffers in local address space.  This renderer
        // then performs a color conversion and copy to get the data
        // into the ANativeBuffer.
        mVideoRenderer = new AwesomeLocalRenderer(mNativeWindow, meta);
    }
}

status_t AwesomePlayer::pause() {
    Mutex::Autolock autoLock(mLock);

    modifyFlags(CACHE_UNDERRUN, CLEAR);

    return pause_l();
}

status_t AwesomePlayer::pause_l(bool at_eos) {
    if (!(mFlags & PLAYING)) {
        return OK;
    }

    cancelPlayerEvents(true /* keepNotifications */);

    if (mAudioPlayer != NULL && (mFlags & AUDIO_RUNNING)) {
        if (at_eos) {
            // If we played the audio stream to completion we
            // want to make sure that all samples remaining in the audio
            // track's queue are played out.
            mAudioPlayer->pause(true /* playPendingSamples */);
        } else {
            mAudioPlayer->pause();
        }

        modifyFlags(AUDIO_RUNNING, CLEAR);
    }

    if (mFlags & TEXTPLAYER_STARTED) {
        mTextPlayer->pause();
        modifyFlags(TEXT_RUNNING, CLEAR);
    }

    modifyFlags(PLAYING, CLEAR);

    if (mDecryptHandle != NULL) {
        mDrmManagerClient->setPlaybackStatus(mDecryptHandle,
                Playback::PAUSE, 0);
    }

    if(mStatistics && !(mFlags & AT_EOS)){
        Mutex::Autolock autoLock(mStatsLock);
        logPause();
    }

    uint32_t params = IMediaPlayerService::kBatteryDataTrackDecoder;
    if ((mAudioSource != NULL) && (mAudioSource != mAudioTrack)) {
        params |= IMediaPlayerService::kBatteryDataTrackAudio;
    }
    if (mVideoSource != NULL) {
        params |= IMediaPlayerService::kBatteryDataTrackVideo;
    }

    addBatteryData(params);

    return OK;
}

bool AwesomePlayer::isPlaying() const {
    return (mFlags & PLAYING) || (mFlags & CACHE_UNDERRUN);
}

status_t AwesomePlayer::setSurfaceTexture(const sp<ISurfaceTexture> &surfaceTexture) {
    Mutex::Autolock autoLock(mLock);

    status_t err;
    if (surfaceTexture != NULL) {
        err = setNativeWindow_l(new SurfaceTextureClient(surfaceTexture));
    } else {
        err = setNativeWindow_l(NULL);
    }

    return err;
}

void AwesomePlayer::shutdownVideoDecoder_l() {
    if (mVideoBuffer) {
        mVideoBuffer->release();
        mVideoBuffer = NULL;
    }

    mVideoSource->stop();

    // The following hack is necessary to ensure that the OMX
    // component is completely released by the time we may try
    // to instantiate it again.
    wp<MediaSource> tmp = mVideoSource;
    mVideoSource.clear();
    while (tmp.promote() != NULL) {
        usleep(1000);
    }
    IPCThreadState::self()->flushCommands();
    LOGV("video decoder shutdown completed");
}

status_t AwesomePlayer::setNativeWindow_l(const sp<ANativeWindow> &native) {
    mNativeWindow = native;

    if (mVideoSource == NULL) {
        return OK;
    }

    LOGV("attempting to reconfigure to use new surface");

    bool wasPlaying = (mFlags & PLAYING) != 0;

    pause_l();
    mVideoRenderer.clear();

    shutdownVideoDecoder_l();

    status_t err = initVideoDecoder();

    if (err != OK) {
        LOGE("failed to reinstantiate video decoder after surface change.");
        return err;
    }

    if (mLastVideoTimeUs >= 0) {
        mSeeking = SEEK;
        mSeekTimeUs = mLastVideoTimeUs;
        modifyFlags((AT_EOS | AUDIO_AT_EOS | VIDEO_AT_EOS), CLEAR);
    }

    if (wasPlaying) {
        play_l();
    }

    return OK;
}

void AwesomePlayer::setAudioSink(
        const sp<MediaPlayerBase::AudioSink> &audioSink) {
    Mutex::Autolock autoLock(mLock);

    mAudioSink = audioSink;
}

status_t AwesomePlayer::setLooping(bool shouldLoop) {
    Mutex::Autolock autoLock(mLock);

    modifyFlags(LOOPING, CLEAR);

    if (shouldLoop) {
        modifyFlags(LOOPING, SET);
    }

    return OK;
}

status_t AwesomePlayer::getDuration(int64_t *durationUs) {
    Mutex::Autolock autoLock(mMiscStateLock);

    if (mDurationUs < 0) {
        return UNKNOWN_ERROR;
    }

    *durationUs = mDurationUs;

    return OK;
}

status_t AwesomePlayer::getPosition(int64_t *positionUs) {
    if (mSeeking != NO_SEEK) {
        *positionUs = mSeekTimeUs;
    } else if (mVideoSource != NULL
            && (mAudioPlayer == NULL || !(mFlags & VIDEO_AT_EOS))) {
        Mutex::Autolock autoLock(mMiscStateLock);
        *positionUs = mVideoTimeUs;
    } else if (mAudioPlayer != NULL) {
        *positionUs = mAudioPlayer->getMediaTimeUs();
    } else {
        *positionUs = 0;
    }

    return OK;
}

status_t AwesomePlayer::seekTo(int64_t timeUs) {
    if (mExtractorFlags & MediaExtractor::CAN_SEEK) {
        Mutex::Autolock autoLock(mLock);
        return seekTo_l(timeUs);
    }else {
        notifyListener_l(MEDIA_SEEK_COMPLETE);
        mSeekNotificationSent = true;
    }

    return OK;
}

status_t AwesomePlayer::setTimedTextTrackIndex(int32_t index) {
    if (mTextPlayer != NULL) {
        if (index >= 0) { // to turn on a text track
            status_t err = mTextPlayer->setTimedTextTrackIndex(index);
            if (err != OK) {
                return err;
            }

            modifyFlags(TEXT_RUNNING, SET);
            modifyFlags(TEXTPLAYER_STARTED, SET);
            return OK;
        } else { // to turn off the text track display
            if (mFlags  & TEXT_RUNNING) {
                modifyFlags(TEXT_RUNNING, CLEAR);
            }
            if (mFlags  & TEXTPLAYER_STARTED) {
                modifyFlags(TEXTPLAYER_STARTED, CLEAR);
            }

            return mTextPlayer->setTimedTextTrackIndex(index);
        }
    } else {
        return INVALID_OPERATION;
    }
}

status_t AwesomePlayer::seekTo_l(int64_t timeUs) {
    if (mFlags & CACHE_UNDERRUN) {
        modifyFlags(CACHE_UNDERRUN, CLEAR);
        play_l();
    }

    if ((mFlags & PLAYING) && mVideoSource != NULL && (mFlags & VIDEO_AT_EOS)) {
        // Video playback completed before, there's no pending
        // video event right now. In order for this new seek
        // to be honored, we need to post one.

        postVideoEvent_l();
    }

    mSeeking = SEEK;

    if(mStatistics)
    {
        Mutex::Autolock autoLock(mStatsLock);
        mStats.mFirstFrameLatencyStartUs = getTimeOfDayUs();
    }
    mSeekNotificationSent = false;
    mSeekTimeUs = timeUs;
    modifyFlags((AT_EOS | AUDIO_AT_EOS | VIDEO_AT_EOS), CLEAR);

    seekAudioIfNecessary_l();

    if (mFlags & TEXTPLAYER_STARTED) {
        mTextPlayer->seekTo(mSeekTimeUs);
    }

    if (!(mFlags & PLAYING)) {
        LOGV("seeking while paused, sending SEEK_COMPLETE notification"
             " immediately.");

        notifyListener_l(MEDIA_SEEK_COMPLETE);
        mSeekNotificationSent = true;

        if ((mFlags & PREPARED) && mVideoSource != NULL) {
            modifyFlags(SEEK_PREVIEW, SET);
            postVideoEvent_l();
        }
    }

    return OK;
}

void AwesomePlayer::seekAudioIfNecessary_l() {
    if (mSeeking != NO_SEEK && mVideoSource == NULL && mAudioPlayer != NULL) {
        mAudioPlayer->seekTo(mSeekTimeUs);

        mWatchForAudioSeekComplete = true;
        mWatchForAudioEOS = true;

        if (mDecryptHandle != NULL) {
            mDrmManagerClient->setPlaybackStatus(mDecryptHandle,
                    Playback::PAUSE, 0);
            mDrmManagerClient->setPlaybackStatus(mDecryptHandle,
                    Playback::START, mSeekTimeUs / 1000);
        }
    }
}

void AwesomePlayer::setAudioSource(sp<MediaSource> source) {
    CHECK(source != NULL);

    mAudioTrack = source;
}

void AwesomePlayer::addTextSource(sp<MediaSource> source) {
    Mutex::Autolock autoLock(mTimedTextLock);
    CHECK(source != NULL);

    if (mTextPlayer == NULL) {
        mTextPlayer = new TimedTextPlayer(this, mListener, &mQueue);
    }

    mTextPlayer->addTextSource(source);
}

status_t AwesomePlayer::initAudioDecoder() {
    sp<MetaData> meta = mAudioTrack->getFormat();

    const char *mime;
    CHECK(meta->findCString(kKeyMIMEType, &mime));

    if (!strcasecmp(mime, MEDIA_MIMETYPE_AUDIO_RAW)) {
        mAudioSource = mAudioTrack;
    } else {
        mAudioSource = OMXCodec::Create(
                mClient.interface(), mAudioTrack->getFormat(),
                false, // createEncoder
                mAudioTrack);
    }

    if (mAudioSource != NULL) {
        int64_t durationUs;
        if (mAudioTrack->getFormat()->findInt64(kKeyDuration, &durationUs)) {
            Mutex::Autolock autoLock(mMiscStateLock);
            if (mDurationUs < 0 || durationUs > mDurationUs) {
                mDurationUs = durationUs;
            }
        }

        status_t err = mAudioSource->start();

        if (err != OK) {
            mAudioSource.clear();
            return err;
        }
    } else if (!strcasecmp(mime, MEDIA_MIMETYPE_AUDIO_QCELP)) {
        // For legacy reasons we're simply going to ignore the absence
        // of an audio decoder for QCELP instead of aborting playback
        // altogether.
        return OK;
    }

    if (mAudioSource != NULL) {
        Mutex::Autolock autoLock(mStatsLock);
        TrackStat *stat = &mStats.mTracks.editItemAt(mStats.mAudioTrackIndex);

        const char *component;
        if (!mAudioSource->getFormat()
                ->findCString(kKeyDecoderComponent, &component)) {
            component = "none";
        }

        stat->mDecoderName = component;
    }

    return mAudioSource != NULL ? OK : UNKNOWN_ERROR;
}

void AwesomePlayer::setVideoSource(sp<MediaSource> source) {
    CHECK(source != NULL);

    mVideoTrack = source;
}

status_t AwesomePlayer::initVideoDecoder(uint32_t flags) {

    // Either the application or the DRM system can independently say
    // that there must be a hardware-protected path to an external video sink.
    // For now we always require a hardware-protected path to external video sink
    // if content is DRMed, but eventually this could be optional per DRM agent.
    // When the application wants protection, then
    //   (USE_SURFACE_ALLOC && (mSurface != 0) &&
    //   (mSurface->getFlags() & ISurfaceComposer::eProtectedByApp))
    // will be true, but that part is already handled by SurfaceFlinger.

    char value[PROPERTY_VALUE_MAX];

#ifdef DEBUG_HDCP
    // For debugging, we allow a system property to control the protected usage.
    // In case of uninitialized or unexpected property, we default to "DRM only".
    bool setProtectionBit = false;
    if (property_get("persist.sys.hdcp_checking", value, NULL)) {
        if (!strcmp(value, "never")) {
            // nop
        } else if (!strcmp(value, "always")) {
            setProtectionBit = true;
        } else if (!strcmp(value, "drm-only")) {
            if (mDecryptHandle != NULL) {
                setProtectionBit = true;
            }
        // property value is empty, or unexpected value
        } else {
            if (mDecryptHandle != NULL) {
                setProtectionBit = true;
            }
        }
    // can' read property value
    } else {
        if (mDecryptHandle != NULL) {
            setProtectionBit = true;
        }
    }
    // note that usage bit is already cleared, so no need to clear it in the "else" case
    if (setProtectionBit) {
        flags |= OMXCodec::kEnableGrallocUsageProtected;
    }
#else
    if (mDecryptHandle != NULL) {
        flags |= OMXCodec::kEnableGrallocUsageProtected;
    }
#endif

    property_get("sys.media.vdec.sw", value, "0");
    if (atoi(value)) {
        LOGW("Software Codec is preferred for Video");
        flags |= OMXCodec::kPreferSoftwareCodecs;
    }

    LOGV("initVideoDecoder flags=0x%x", flags);
    mVideoSource = OMXCodec::Create(
            mClient.interface(), mVideoTrack->getFormat(),
            false, // createEncoder
            mVideoTrack,
            NULL, flags, USE_SURFACE_ALLOC ? mNativeWindow : NULL);

    if (mVideoSource != NULL) {
        int64_t durationUs;
        if (mVideoTrack->getFormat()->findInt64(kKeyDuration, &durationUs)) {
            Mutex::Autolock autoLock(mMiscStateLock);
            if (mDurationUs < 0 || durationUs > mDurationUs) {
                mDurationUs = durationUs;
            }
        }

        status_t err = mVideoSource->start();

        if (err != OK) {
            mVideoSource.clear();
            return err;
        }
    }

    if (mVideoSource != NULL) {
        const char *componentName;
        CHECK(mVideoSource->getFormat()
                ->findCString(kKeyDecoderComponent, &componentName));

        {
            Mutex::Autolock autoLock(mStatsLock);
            TrackStat *stat = &mStats.mTracks.editItemAt(mStats.mVideoTrackIndex);

            stat->mDecoderName = componentName;
        }

        static const char *kPrefix = "OMX.Nvidia.";
        static const char *kSuffix = ".decode";
        static const size_t kSuffixLength = strlen(kSuffix);

        size_t componentNameLength = strlen(componentName);

        if (!strncmp(componentName, kPrefix, strlen(kPrefix))
                && componentNameLength >= kSuffixLength
                && !strcmp(&componentName[
                    componentNameLength - kSuffixLength], kSuffix)) {
            modifyFlags(SLOW_DECODER_HACK, SET);
        }
    }

    return mVideoSource != NULL ? OK : UNKNOWN_ERROR;
}

void AwesomePlayer::finishSeekIfNecessary(int64_t videoTimeUs) {
    if (mSeeking == SEEK_VIDEO_ONLY) {
        mSeeking = NO_SEEK;
        return;
    }

    if (mSeeking == NO_SEEK || (mFlags & SEEK_PREVIEW)) {
        return;
    }

    if (mAudioPlayer != NULL) {
        LOGV("seeking audio to %lld us (%.2f secs).", videoTimeUs, videoTimeUs / 1E6);

        // If we don't have a video time, seek audio to the originally
        // requested seek time instead.

        mAudioPlayer->seekTo(videoTimeUs < 0 ? mSeekTimeUs : videoTimeUs);
        mWatchForAudioSeekComplete = true;
        mWatchForAudioEOS = true;
    } else if (!mSeekNotificationSent) {
        // If we're playing video only, report seek complete now,
        // otherwise audio player will notify us later.
        notifyListener_l(MEDIA_SEEK_COMPLETE);
        mSeekNotificationSent = true;
    }

    modifyFlags(FIRST_FRAME, SET);
    mSeeking = NO_SEEK;

    if (mDecryptHandle != NULL) {
        mDrmManagerClient->setPlaybackStatus(mDecryptHandle,
                Playback::PAUSE, 0);
        mDrmManagerClient->setPlaybackStatus(mDecryptHandle,
                Playback::START, videoTimeUs / 1000);
    }

    if (mStatistics){
        Mutex::Autolock autoLock(mStatsLock);
        logSeek();
    }
}

void AwesomePlayer::onVideoEvent() {
    Mutex::Autolock autoLock(mLock);
    if (!mVideoEventPending) {
        // The event has been cancelled in reset_l() but had already
        // been scheduled for execution at that time.
        return;
    }
    mVideoEventPending = false;

    if (mSeeking != NO_SEEK) {
        if (mVideoBuffer) {
            mVideoBuffer->release();
            mVideoBuffer = NULL;
        }

        if (mSeeking == SEEK && isStreamingHTTP() && mAudioSource != NULL
                && !(mFlags & SEEK_PREVIEW)) {
            // We're going to seek the video source first, followed by
            // the audio source.
            // In order to avoid jumps in the DataSource offset caused by
            // the audio codec prefetching data from the old locations
            // while the video codec is already reading data from the new
            // locations, we'll "pause" the audio source, causing it to
            // stop reading input data until a subsequent seek.

            if (mAudioPlayer != NULL && (mFlags & AUDIO_RUNNING)) {
                mAudioPlayer->pause();

                modifyFlags(AUDIO_RUNNING, CLEAR);
            }
            mAudioSource->pause();
        }
    }

    if (!mVideoBuffer) {
        MediaSource::ReadOptions options;
        if (mSeeking != NO_SEEK) {
            LOGV("seeking to %lld us (%.2f secs)", mSeekTimeUs, mSeekTimeUs / 1E6);

            options.setSeekTo(
                    mSeekTimeUs,
                    mSeeking == SEEK_VIDEO_ONLY
                        ? MediaSource::ReadOptions::SEEK_NEXT_SYNC
                        : MediaSource::ReadOptions::SEEK_CLOSEST_SYNC);
        }
        for (;;) {
            status_t err = mVideoSource->read(&mVideoBuffer, &options);
            options.clearSeekTo();

            if (err != OK) {
                CHECK(mVideoBuffer == NULL);

                if (err == INFO_FORMAT_CHANGED) {
                    LOGV("VideoSource signalled format change.");

                    notifyVideoSize_l();

                    if (mVideoRenderer != NULL) {
                        mVideoRendererIsPreview = false;
                        initRenderer_l();
                    }
                    continue;
                }

                // So video playback is complete, but we may still have
                // a seek request pending that needs to be applied
                // to the audio track.
                if (mSeeking != NO_SEEK) {
                    LOGV("video stream ended while seeking!");
                }
                finishSeekIfNecessary(-1);

                if (mAudioPlayer != NULL
                        && !(mFlags & (AUDIO_RUNNING | SEEK_PREVIEW))) {
                    startAudioPlayer_l();
                }

                modifyFlags(VIDEO_AT_EOS, SET);
                postStreamDoneEvent_l(err);
                return;
            }

            if (mVideoBuffer->range_length() == 0) {
                // Some decoders, notably the PV AVC software decoder
                // return spurious empty buffers that we just want to ignore.

                mVideoBuffer->release();
                mVideoBuffer = NULL;
                continue;
            }

            break;
        }

        {
            Mutex::Autolock autoLock(mStatsLock);
            ++mStats.mNumVideoFramesDecoded;
        }
    }

    int64_t timeUs;
    CHECK(mVideoBuffer->meta_data()->findInt64(kKeyTime, &timeUs));

    mLastVideoTimeUs = timeUs;

    if (mSeeking == SEEK_VIDEO_ONLY) {
        if (mSeekTimeUs > timeUs) {
            LOGI("XXX mSeekTimeUs = %lld us, timeUs = %lld us",
                 mSeekTimeUs, timeUs);
        }
    }

    {
        Mutex::Autolock autoLock(mMiscStateLock);
        mVideoTimeUs = timeUs;

        int64_t decodingTime = timeUs;
        int64_t mEditTime = 0;
        mVideoTrack->getFormat( )->findInt64( kKeyEditOffset, &mEditTime );
        decodingTime += mEditTime;
        timeUs = decodingTime;

        mVideoTimeUs = timeUs;

    }

    SeekType wasSeeking = mSeeking;
    finishSeekIfNecessary(timeUs);

    if (mAudioPlayer != NULL && !(mFlags & (AUDIO_RUNNING | SEEK_PREVIEW))) {
        status_t err = startAudioPlayer_l();
        if (err != OK) {
            LOGE("Starting the audio player failed w/ err %d", err);
            return;
        }
    }

    if ((mFlags & TEXTPLAYER_STARTED) && !(mFlags & (TEXT_RUNNING | SEEK_PREVIEW))) {
        mTextPlayer->resume();
        modifyFlags(TEXT_RUNNING, SET);
    }

    TimeSource *ts =
        ((mFlags & AUDIO_AT_EOS) || !(mFlags & AUDIOPLAYER_STARTED))
            ? &mSystemTimeSource : mTimeSource;

    if (mFlags & FIRST_FRAME) {
        modifyFlags(FIRST_FRAME, CLEAR);
        mSinceLastDropped = 0;
        mTimeSourceDeltaUs = ts->getRealTimeUs() - timeUs;

        if(mStatistics)
        {
            Mutex::Autolock autoLock(mStatsLock);
            if(mStats.mVeryFirstFrame)
                logFirstFrame();
        }
    }

    int64_t realTimeUs, mediaTimeUs, nowUs = 0, latenessUs = 0;
    if (!(mFlags & AUDIO_AT_EOS) && mAudioPlayer != NULL
        && mAudioPlayer->getMediaTimeMapping(&realTimeUs, &mediaTimeUs)) {
        mTimeSourceDeltaUs = realTimeUs - mediaTimeUs;
    }

    if (wasSeeking == SEEK_VIDEO_ONLY) {
        nowUs = ts->getRealTimeUs() - mTimeSourceDeltaUs;

        latenessUs = nowUs - timeUs;

        if (latenessUs > 0) {
            LOGI("after SEEK_VIDEO_ONLY we're late by %.2f secs", latenessUs / 1E6);
        }
    }

    if (wasSeeking == NO_SEEK) {
        // Let's display the first frame after seeking right away.

        nowUs = ts->getRealTimeUs() - mTimeSourceDeltaUs;

        latenessUs = nowUs - timeUs;

<<<<<<< HEAD
        if (latenessUs > kVideoTooLateMarginUs
                && mRTSPController == NULL
=======
        if (latenessUs > 500000ll
>>>>>>> 94180377
                && mAudioPlayer != NULL
                && mAudioPlayer->getMediaTimeMapping(
                    &realTimeUs, &mediaTimeUs)) {
            LOGI("we're much too late (%.2f secs), video skipping ahead",
                 latenessUs / 1E6);

            mVideoBuffer->release();
            mVideoBuffer = NULL;

            mSeeking = SEEK_VIDEO_ONLY;
            mSeekTimeUs = mediaTimeUs;

            postVideoEvent_l();
            return;
        }

        if (latenessUs > kVideoLateMarginUs) {
            // We're more than 100ms late.
            LOGV("we're late by %lld us (%.2f secs)",
                 latenessUs, latenessUs / 1E6);

            if (!(mFlags & SLOW_DECODER_HACK)
                    || mSinceLastDropped > FRAME_DROP_FREQ)
            {
                LOGV("we're late by %lld us (%.2f secs) dropping "
                     "one after %d frames",
                     latenessUs, latenessUs / 1E6, mSinceLastDropped);

                mSinceLastDropped = 0;
                mVideoBuffer->release();
                mVideoBuffer = NULL;

                {
                    Mutex::Autolock autoLock(mStatsLock);
                    ++mStats.mNumVideoFramesDropped;
                    if(mStatistics) {
                        mStats.mConsecutiveFramesDropped++;
                        if (mStats.mConsecutiveFramesDropped == 1){
                            mStats.mCatchupTimeStart = mTimeSource->getRealTimeUs();
                        }

                        if(!(mFlags & AT_EOS)) logLate(timeUs,nowUs,latenessUs);
                    }
                }

                postVideoEvent_l();
                return;
            }
        }

        if (latenessUs < kVideoEarlyMarginUs) {
            // We're more than 10ms early.
            logOnTime(timeUs,nowUs,latenessUs);
            {
                Mutex::Autolock autoLock(mStatsLock);
                mStats.mConsecutiveFramesDropped = 0;
            }
            postVideoEvent_l(10000);
            return;
        }
    }

    if ((mNativeWindow != NULL)
            && (mVideoRendererIsPreview || mVideoRenderer == NULL)) {
        mVideoRendererIsPreview = false;

        initRenderer_l();
    }

    if (mVideoRenderer != NULL) {
        mSinceLastDropped++;
        mVideoRenderer->render(mVideoBuffer);

        if(mStatistics) {
            Mutex::Autolock autoLock(mStatsLock);
            logOnTime(timeUs,nowUs,latenessUs);
            mStats.mTotalFrames++;
            mStats.mConsecutiveFramesDropped = 0;

            int64_t now = getTimeOfDayUs(),
            diff = now - mStats.mLastFrameUs;
            if (diff > 250000) {
                float fps =((mStats.mTotalFrames - mStats.mLastFrame) * 1E6)/diff;
                LOGW("Frames per second: %.4f", fps);

                mStats.mFPSSumUs += fps;
                mStats.mLastFrameUs = now;
                mStats.mLastFrame = mStats.mTotalFrames;
                ++mStats.mStatisticsFrames;
            }
        }
    }

    mVideoBuffer->release();
    mVideoBuffer = NULL;

    if (wasSeeking != NO_SEEK && (mFlags & SEEK_PREVIEW)) {
        modifyFlags(SEEK_PREVIEW, CLEAR);
        return;
    }

    postVideoEvent_l();
}

void AwesomePlayer::postVideoEvent_l(int64_t delayUs) {
    if (mVideoEventPending) {
        return;
    }

    mVideoEventPending = true;
    mQueue.postEventWithDelay(mVideoEvent, delayUs < 0 ? 10000 : delayUs);
}

void AwesomePlayer::postStreamDoneEvent_l(status_t status) {
    if (mStreamDoneEventPending) {
        return;
    }
    mStreamDoneEventPending = true;

    mStreamDoneStatus = status;
    mQueue.postEvent(mStreamDoneEvent);
}

void AwesomePlayer::postBufferingEvent_l() {
    if (mBufferingEventPending) {
        return;
    }
    mBufferingEventPending = true;
    mQueue.postEventWithDelay(mBufferingEvent, 1000000ll);
}

void AwesomePlayer::postVideoLagEvent_l() {
    if (mVideoLagEventPending) {
        return;
    }
    mVideoLagEventPending = true;
    mQueue.postEventWithDelay(mVideoLagEvent, 1000000ll);
}

void AwesomePlayer::postCheckAudioStatusEvent(int64_t delayUs) {
    Mutex::Autolock autoLock(mAudioLock);
    if (mAudioStatusEventPending) {
        return;
    }
    mAudioStatusEventPending = true;
    mQueue.postEventWithDelay(mCheckAudioStatusEvent, delayUs);
}

void AwesomePlayer::onCheckAudioStatus() {
    {
        Mutex::Autolock autoLock(mAudioLock);
        if (!mAudioStatusEventPending) {
            // Event was dispatched and while we were blocking on the mutex,
            // has already been cancelled.
            return;
        }

        mAudioStatusEventPending = false;
    }

    Mutex::Autolock autoLock(mLock);

    if (mWatchForAudioSeekComplete && !mAudioPlayer->isSeeking()) {
        mWatchForAudioSeekComplete = false;

        if (!mSeekNotificationSent) {
            notifyListener_l(MEDIA_SEEK_COMPLETE);
            mSeekNotificationSent = true;
        }

        mSeeking = NO_SEEK;
    }

    status_t finalStatus;
    if (mWatchForAudioEOS && mAudioPlayer->reachedEOS(&finalStatus)) {
        mWatchForAudioEOS = false;
        modifyFlags(AUDIO_AT_EOS, SET);
        modifyFlags(FIRST_FRAME, SET);
        postStreamDoneEvent_l(finalStatus);
    }
}

status_t AwesomePlayer::prepare() {
    Mutex::Autolock autoLock(mLock);
    return prepare_l();
}

status_t AwesomePlayer::prepare_l() {
    if (mFlags & PREPARED) {
        return OK;
    }

    if (mFlags & PREPARING) {
        return UNKNOWN_ERROR;
    }

    mIsAsyncPrepare = false;
    status_t err = prepareAsync_l();

    if (err != OK) {
        return err;
    }

    while (mFlags & PREPARING) {
        mPreparedCondition.wait(mLock);
    }

    return mPrepareResult;
}

status_t AwesomePlayer::prepareAsync() {
    Mutex::Autolock autoLock(mLock);

    if (mFlags & PREPARING) {
        return UNKNOWN_ERROR;  // async prepare already pending
    }

    mIsAsyncPrepare = true;
    return prepareAsync_l();
}

status_t AwesomePlayer::prepareAsync_l() {
    if (mFlags & PREPARING) {
        return UNKNOWN_ERROR;  // async prepare already pending
    }

    if (!mQueueStarted) {
        mQueue.start();
        mQueueStarted = true;
    }

    modifyFlags(PREPARING, SET);
    mAsyncPrepareEvent = new AwesomeEvent(
            this, &AwesomePlayer::onPrepareAsyncEvent);

    mQueue.postEvent(mAsyncPrepareEvent);

    return OK;
}

status_t AwesomePlayer::finishSetDataSource_l() {
    sp<DataSource> dataSource;

    bool isWidevineStreaming = false;
    if (!strncasecmp("widevine://", mUri.string(), 11)) {
        isWidevineStreaming = true;

        String8 newURI = String8("http://");
        newURI.append(mUri.string() + 11);

        mUri = newURI;
    }

    AString sniffedMIME;

    if (!strncasecmp("http://", mUri.string(), 7)
            || !strncasecmp("https://", mUri.string(), 8)
            || isWidevineStreaming) {
        mConnectingDataSource = HTTPBase::Create(
                (mFlags & INCOGNITO)
                    ? HTTPBase::kFlagIncognito
                    : 0);

        if (mUIDValid) {
            mConnectingDataSource->setUID(mUID);
        }

        String8 cacheConfig;
        bool disconnectAtHighwatermark;
        NuCachedSource2::RemoveCacheSpecificHeaders(
                &mUriHeaders, &cacheConfig, &disconnectAtHighwatermark);

        mLock.unlock();
        status_t err = mConnectingDataSource->connect(mUri, &mUriHeaders);
        mLock.lock();

        if (err != OK) {
            mConnectingDataSource.clear();

            LOGI("mConnectingDataSource->connect() returned %d", err);
            return err;
        }

        if (!isWidevineStreaming) {
            // The widevine extractor does its own caching.

#if 0
            mCachedSource = new NuCachedSource2(
                    new ThrottledSource(
                        mConnectingDataSource, 50 * 1024 /* bytes/sec */));
#else
            mCachedSource = new NuCachedSource2(
                    mConnectingDataSource,
                    cacheConfig.isEmpty() ? NULL : cacheConfig.string(),
                    disconnectAtHighwatermark);
#endif

            dataSource = mCachedSource;
        } else {
            dataSource = mConnectingDataSource;
        }

        mConnectingDataSource.clear();

        String8 contentType = dataSource->getMIMEType();

        if (strncasecmp(contentType.string(), "audio/", 6)) {
            // We're not doing this for streams that appear to be audio-only
            // streams to ensure that even low bandwidth streams start
            // playing back fairly instantly.

            // We're going to prefill the cache before trying to instantiate
            // the extractor below, as the latter is an operation that otherwise
            // could block on the datasource for a significant amount of time.
            // During that time we'd be unable to abort the preparation phase
            // without this prefill.
            if (mCachedSource != NULL) {
                // We're going to prefill the cache before trying to instantiate
                // the extractor below, as the latter is an operation that otherwise
                // could block on the datasource for a significant amount of time.
                // During that time we'd be unable to abort the preparation phase
                // without this prefill.

                mLock.unlock();

                // Initially make sure we have at least 192 KB for the sniff
                // to complete without blocking.
                static const size_t kMinBytesForSniffing = 192 * 1024;

                off64_t metaDataSize = -1ll;
                for (;;) {
                    status_t finalStatus;
                    size_t cachedDataRemaining =
                        mCachedSource->approxDataRemaining(&finalStatus);

                    if (finalStatus != OK
                            || (metaDataSize >= 0
                                && cachedDataRemaining >= metaDataSize)
                            || (mFlags & PREPARE_CANCELLED)) {
                        break;
                    }

                    LOGV("now cached %d bytes of data", cachedDataRemaining);

                    if (metaDataSize < 0
                            && cachedDataRemaining >= kMinBytesForSniffing) {
                        String8 tmp;
                        float confidence;
                        sp<AMessage> meta;
                        if (!dataSource->sniff(&tmp, &confidence, &meta)) {
                            mLock.lock();
                            return UNKNOWN_ERROR;
                        }

                        // We successfully identified the file's extractor to
                        // be, remember this mime type so we don't have to
                        // sniff it again when we call MediaExtractor::Create()
                        // below.
                        sniffedMIME = tmp.string();

                        if (meta == NULL
                                || !meta->findInt64(
                                    "meta-data-size", &metaDataSize)) {
                            metaDataSize = kHighWaterMarkBytes;
                        }

                        CHECK_GE(metaDataSize, 0ll);
                        LOGV("metaDataSize = %lld bytes", metaDataSize);
                    }

                    usleep(200000);
                }

                mLock.lock();
            }

            if (mFlags & PREPARE_CANCELLED) {
                LOGI("Prepare cancelled while waiting for initial cache fill.");
                return UNKNOWN_ERROR;
            }
        }
    } else {
        dataSource = DataSource::CreateFromURI(mUri.string(), &mUriHeaders);
    }

    if (dataSource == NULL) {
        return UNKNOWN_ERROR;
    }

    sp<MediaExtractor> extractor;

    if (isWidevineStreaming) {
        String8 mimeType;
        float confidence;
        sp<AMessage> dummy;
        bool success = SniffDRM(dataSource, &mimeType, &confidence, &dummy);

        if (!success
                || strcasecmp(
                    mimeType.string(), MEDIA_MIMETYPE_CONTAINER_WVM)) {
            return ERROR_UNSUPPORTED;
        }

        mWVMExtractor = new WVMExtractor(dataSource);
        mWVMExtractor->setAdaptiveStreamingMode(true);
        extractor = mWVMExtractor;
    } else {
        extractor = MediaExtractor::Create(
                dataSource, sniffedMIME.empty() ? NULL : sniffedMIME.c_str());

        if (extractor == NULL) {
            return UNKNOWN_ERROR;
        }
    }

    dataSource->getDrmInfo(mDecryptHandle, &mDrmManagerClient);

    if (mDecryptHandle != NULL) {
        CHECK(mDrmManagerClient);
        if (RightsStatus::RIGHTS_VALID != mDecryptHandle->status) {
            notifyListener_l(MEDIA_ERROR, MEDIA_ERROR_UNKNOWN, ERROR_DRM_NO_LICENSE);
        }
    }

    status_t err = setDataSource_l(extractor);

    if (err != OK) {
        mWVMExtractor.clear();

        return err;
    }

    return OK;
}

void AwesomePlayer::abortPrepare(status_t err) {
    CHECK(err != OK);

    if (mIsAsyncPrepare) {
        notifyListener_l(MEDIA_ERROR, MEDIA_ERROR_UNKNOWN, err);
    }

    mPrepareResult = err;
    modifyFlags((PREPARING|PREPARE_CANCELLED|PREPARING_CONNECTED), CLEAR);
    mAsyncPrepareEvent = NULL;
    mPreparedCondition.broadcast();
}

// static
bool AwesomePlayer::ContinuePreparation(void *cookie) {
    AwesomePlayer *me = static_cast<AwesomePlayer *>(cookie);

    return (me->mFlags & PREPARE_CANCELLED) == 0;
}

void AwesomePlayer::onPrepareAsyncEvent() {
    Mutex::Autolock autoLock(mLock);

    if (mFlags & PREPARE_CANCELLED) {
        LOGI("prepare was cancelled before doing anything");
        abortPrepare(UNKNOWN_ERROR);
        return;
    }

    if (mUri.size() > 0) {
        status_t err = finishSetDataSource_l();

        if (err != OK) {
            abortPrepare(err);
            return;
        }
    }

    if (mVideoTrack != NULL && mVideoSource == NULL) {
        status_t err = initVideoDecoder();

        if (err != OK) {
            abortPrepare(err);
            return;
        }
    }

    if (mAudioTrack != NULL && mAudioSource == NULL) {
        status_t err = initAudioDecoder();

        if (err != OK) {
            abortPrepare(err);
            return;
        }
    }

    modifyFlags(PREPARING_CONNECTED, SET);

<<<<<<< HEAD
    if (isStreamingHTTP() || mRTSPController != NULL) {

        //Set the max interleaving offset for HTTP Caching source.
        //This is required only for clips with audio & video
        if (mCachedSource != NULL && mVideoSource != NULL && mAudioSource != NULL) {
            int64_t bitrate = 0;
            if( getBitrate( &bitrate ) ) {
                //considering that Audio Video can be apart by 0.3 secs
                mCachedSource->setAVInterleavingOffset( bitrate/3 );
            }
        }
=======
    if (isStreamingHTTP()) {
>>>>>>> 94180377
        postBufferingEvent_l();
    } else {
        finishAsyncPrepare_l();
    }
}

void AwesomePlayer::finishAsyncPrepare_l() {
    if (mIsAsyncPrepare) {
        if (mVideoSource == NULL) {
            notifyListener_l(MEDIA_SET_VIDEO_SIZE, 0, 0);
        } else {
            notifyVideoSize_l();
        }

        notifyListener_l(MEDIA_PREPARED);
    }

    mPrepareResult = OK;
    modifyFlags((PREPARING|PREPARE_CANCELLED|PREPARING_CONNECTED), CLEAR);
    modifyFlags(PREPARED, SET);
    mAsyncPrepareEvent = NULL;
    mPreparedCondition.broadcast();
}

uint32_t AwesomePlayer::flags() const {
    return mExtractorFlags;
}

void AwesomePlayer::postAudioEOS(int64_t delayUs) {
    postCheckAudioStatusEvent(delayUs);
}

void AwesomePlayer::postAudioSeekComplete() {
    postCheckAudioStatusEvent(0);
}

status_t AwesomePlayer::setParameter(int key, const Parcel &request) {
    switch (key) {
        case KEY_PARAMETER_TIMED_TEXT_TRACK_INDEX:
        {
            Mutex::Autolock autoLock(mTimedTextLock);
            return setTimedTextTrackIndex(request.readInt32());
        }
        case KEY_PARAMETER_TIMED_TEXT_ADD_OUT_OF_BAND_SOURCE:
        {
            Mutex::Autolock autoLock(mTimedTextLock);
            if (mTextPlayer == NULL) {
                mTextPlayer = new TimedTextPlayer(this, mListener, &mQueue);
            }

            return mTextPlayer->setParameter(key, request);
        }
        case KEY_PARAMETER_CACHE_STAT_COLLECT_FREQ_MS:
        {
            return setCacheStatCollectFreq(request);
        }
        default:
        {
            return ERROR_UNSUPPORTED;
        }
    }
}

status_t AwesomePlayer::setCacheStatCollectFreq(const Parcel &request) {
    if (mCachedSource != NULL) {
        int32_t freqMs = request.readInt32();
        LOGD("Request to keep cache stats in the past %d ms",
            freqMs);
        return mCachedSource->setCacheStatCollectFreq(freqMs);
    }
    return ERROR_UNSUPPORTED;
}

status_t AwesomePlayer::getParameter(int key, Parcel *reply) {
    switch (key) {
    case KEY_PARAMETER_AUDIO_CHANNEL_COUNT:
        {
            int32_t channelCount;
            if (mAudioTrack == 0 ||
                    !mAudioTrack->getFormat()->findInt32(kKeyChannelCount, &channelCount)) {
                channelCount = 0;
            }
            reply->writeInt32(channelCount);
        }
        return OK;
    default:
        {
            return ERROR_UNSUPPORTED;
        }
    }
}

bool AwesomePlayer::isStreamingHTTP() const {
    return mCachedSource != NULL || mWVMExtractor != NULL;
}

status_t AwesomePlayer::dump(int fd, const Vector<String16> &args) const {
    Mutex::Autolock autoLock(mStatsLock);

    FILE *out = fdopen(dup(fd), "w");

    fprintf(out, " AwesomePlayer\n");
    if (mStats.mFd < 0) {
        fprintf(out, "  URI(%s)", mStats.mURI.string());
    } else {
        fprintf(out, "  fd(%d)", mStats.mFd);
    }

    fprintf(out, ", flags(0x%08x)", mStats.mFlags);

    if (mStats.mBitrate >= 0) {
        fprintf(out, ", bitrate(%lld bps)", mStats.mBitrate);
    }

    fprintf(out, "\n");

    for (size_t i = 0; i < mStats.mTracks.size(); ++i) {
        const TrackStat &stat = mStats.mTracks.itemAt(i);

        fprintf(out, "  Track %d\n", i + 1);
        fprintf(out, "   MIME(%s)", stat.mMIME.string());

        if (!stat.mDecoderName.isEmpty()) {
            fprintf(out, ", decoder(%s)", stat.mDecoderName.string());
        }

        fprintf(out, "\n");

        if ((ssize_t)i == mStats.mVideoTrackIndex) {
            fprintf(out,
                    "   videoDimensions(%d x %d), "
                    "numVideoFramesDecoded(%lld), "
                    "numVideoFramesDropped(%lld)\n",
                    mStats.mVideoWidth,
                    mStats.mVideoHeight,
                    mStats.mNumVideoFramesDecoded,
                    mStats.mNumVideoFramesDropped);
        }
    }

    fclose(out);
    out = NULL;

    return OK;
}

void AwesomePlayer::modifyFlags(unsigned value, FlagMode mode) {
    switch (mode) {
        case SET:
            mFlags |= value;
            break;
        case CLEAR:
            mFlags &= ~value;
            break;
        case ASSIGN:
            mFlags = value;
            break;
        default:
            TRESPASS();
    }

    {
        Mutex::Autolock autoLock(mStatsLock);
        mStats.mFlags = mFlags;
    }
}

//Statistics profiling
void AwesomePlayer::logStatistics() {
    const char *mime;
    mVideoTrack->getFormat()->findCString(kKeyMIMEType, &mime);
    LOGW("=====================================================");
    if (mFlags & LOOPING) {LOGW("Looping Update");}
    LOGW("Mime Type: %s",mime);
    LOGW("Number of frames dropped: %lld",mStats.mNumVideoFramesDropped);
    LOGW("Number of frames rendered: %u",mStats.mTotalFrames);
    LOGW("=====================================================");
}

inline void AwesomePlayer::logFirstFrame() {
    LOGW("=====================================================");
    LOGW("First frame latency: %lld ms",(getTimeOfDayUs()-mStats.mFirstFrameLatencyStartUs)/1000);
    LOGW("=====================================================");
    mStats.mVeryFirstFrame = false;
}

inline void AwesomePlayer::logSeek() {
    LOGW("=====================================================");
    LOGW("Seek position: %lld ms",mSeekTimeUs/1000);
    LOGW("Seek latency: %lld ms",(getTimeOfDayUs()-mStats.mFirstFrameLatencyStartUs)/1000);
    LOGW("=====================================================");
}

inline void AwesomePlayer::logPause() {
    LOGW("=====================================================");
    LOGW("Pause position: %lld ms",mVideoTimeUs/1000);
    LOGW("=====================================================");
}

inline void AwesomePlayer::logCatchUp(int64_t ts, int64_t clock, int64_t delta)
{
    if (mStats.mConsecutiveFramesDropped > 0) {
        mStats.mNumTimesSyncLoss++;
        if (mStats.mMaxTimeSyncLoss < (clock - mStats.mCatchupTimeStart) && clock > 0 && ts > 0) {
            mStats.mMaxTimeSyncLoss = clock - mStats.mCatchupTimeStart;
        }
    }
}

inline void AwesomePlayer::logLate(int64_t ts, int64_t clock, int64_t delta)
{
    if (mStats.mMaxLateDelta < delta && clock > 0 && ts > 0) {
        mStats.mMaxLateDelta = delta;
    }
}

inline void AwesomePlayer::logOnTime(int64_t ts, int64_t clock, int64_t delta)
{
    bool needLogLate = false;
    logCatchUp(ts, clock, delta);
    if (delta <= 0) {
        if ((-delta) > (-mStats.mMaxEarlyDelta) && clock > 0 && ts > 0) {
            mStats.mMaxEarlyDelta = delta;
        }
    }
    else {
        needLogLate = true;
    }

    if(needLogLate) logLate(ts, clock, delta);
}

void AwesomePlayer::logSyncLoss()
{
    LOGW("=====================================================");
    LOGW("Number of times AV Sync Losses = %u", mStats.mNumTimesSyncLoss);
    LOGW("Max Video Ahead time delta = %u", -mStats.mMaxEarlyDelta/1000);
    LOGW("Max Video Behind time delta = %u", mStats.mMaxLateDelta/1000);
    LOGW("Max Time sync loss = %u",mStats.mMaxTimeSyncLoss/1000);
    LOGW("=====================================================");
}

inline int64_t AwesomePlayer::getTimeOfDayUs() {
    struct timeval tv;
    gettimeofday(&tv, NULL);

    return (int64_t)tv.tv_sec * 1000000 + tv.tv_usec;
}
}  // namespace android<|MERGE_RESOLUTION|>--- conflicted
+++ resolved
@@ -53,12 +53,7 @@
 #include <gui/SurfaceTextureClient.h>
 #include <surfaceflinger/ISurfaceComposer.h>
 
-<<<<<<< HEAD
-#include <cutils/properties.h>
-
 #include <media/stagefright/foundation/ALooper.h>
-=======
->>>>>>> 94180377
 #include <media/stagefright/foundation/AMessage.h>
 
 #include <cutils/properties.h>
@@ -793,11 +788,7 @@
             ensureCacheIsFetching_l();
             sendCacheStats();
             notifyListener_l(MEDIA_INFO, MEDIA_INFO_BUFFERING_START);
-<<<<<<< HEAD
         } else if (eos || cachedDurationUs > kHighWaterMarkUs || cacheFull) {
-=======
-        } else if (eos || cachedDurationUs > kHighWaterMarkUs) {
->>>>>>> 94180377
             if (mFlags & CACHE_UNDERRUN) {
                 LOGI("cache has filled up (%.2f secs), resuming.",
                      cachedDurationUs / 1E6);
@@ -1870,12 +1861,7 @@
 
         latenessUs = nowUs - timeUs;
 
-<<<<<<< HEAD
         if (latenessUs > kVideoTooLateMarginUs
-                && mRTSPController == NULL
-=======
-        if (latenessUs > 500000ll
->>>>>>> 94180377
                 && mAudioPlayer != NULL
                 && mAudioPlayer->getMediaTimeMapping(
                     &realTimeUs, &mediaTimeUs)) {
@@ -2369,8 +2355,7 @@
 
     modifyFlags(PREPARING_CONNECTED, SET);
 
-<<<<<<< HEAD
-    if (isStreamingHTTP() || mRTSPController != NULL) {
+    if (isStreamingHTTP()) {
 
         //Set the max interleaving offset for HTTP Caching source.
         //This is required only for clips with audio & video
@@ -2381,9 +2366,6 @@
                 mCachedSource->setAVInterleavingOffset( bitrate/3 );
             }
         }
-=======
-    if (isStreamingHTTP()) {
->>>>>>> 94180377
         postBufferingEvent_l();
     } else {
         finishAsyncPrepare_l();
